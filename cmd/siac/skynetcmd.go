package main

import (
	"encoding/json"
	"fmt"
	"io"
	"io/ioutil"
	"log"
	"mime/multipart"
	"net/http"
	"os"
	"path/filepath"
	"sort"
	"strings"
	"sync"
	"text/tabwriter"

	"gitlab.com/NebulousLabs/Sia/siatest"

	"github.com/vbauerster/mpb/v5"

	"github.com/spf13/cobra"
	"github.com/vbauerster/mpb/v5/decor"

	"gitlab.com/NebulousLabs/Sia/modules"
	"gitlab.com/NebulousLabs/Sia/modules/renter"
	"gitlab.com/NebulousLabs/Sia/modules/renter/filesystem"
	"gitlab.com/NebulousLabs/Sia/skykey"
	"gitlab.com/NebulousLabs/errors"
)

var (
	skynetCmd = &cobra.Command{
		Use:   "skynet",
		Short: "Perform actions related to Skynet",
		Long: `Perform actions related to Skynet, a file sharing and data publication platform
on top of Sia.`,
		Run: skynetcmd,
	}

	skynetBlocklistCmd = &cobra.Command{
		Use:   "blocklist",
		Short: "Add, remove, or list skylinks from the blocklist.",
		Long:  "Add, remove, or list skylinks from the blocklist.",
		Run:   skynetblocklistgetcmd,
	}

	skynetBlocklistAddCmd = &cobra.Command{
		Use:   "add [skylink] ...",
		Short: "Add skylinks to the blocklist",
		Long:  "Add space separated skylinks to the blocklist.",
		Run:   skynetblocklistaddcmd,
	}

	skynetBlocklistRemoveCmd = &cobra.Command{
		Use:   "remove [skylink] ...",
		Short: "Remove skylinks from the blocklist",
		Long:  "Remove space separated skylinks from the blocklist.",
		Run:   skynetblocklistremovecmd,
	}

	skynetConvertCmd = &cobra.Command{
		Use:   "convert [source siaPath] [destination siaPath]",
		Short: "Convert a siafile to a skyfile with a skylink.",
		Long: `Convert a siafile to a skyfile and then generate its skylink. A new skylink
	will be created in the user's skyfile directory. The skyfile and the original
	siafile are both necessary to pin the file and keep the skylink active. The
	skyfile will consume an additional 40 MiB of storage.`,
		Run: wrap(skynetconvertcmd),
	}

	skynetDownloadCmd = &cobra.Command{
		Use:   "download [skylink] [destination]",
		Short: "Download a skylink from skynet.",
		Long: `Download a file from skynet using a skylink. The download may fail unless this
node is configured as a skynet portal. Use the --portal flag to fetch a skylink
file from a chosen skynet portal.`,
		Run: skynetdownloadcmd,
	}

	skynetLsCmd = &cobra.Command{
		Use:   "ls",
		Short: "List all skyfiles that the user has pinned.",
		Long: `List all skyfiles that the user has pinned along with the corresponding
skylinks. By default, only files in var/skynet/ will be displayed. The --root
flag can be used to view skyfiles pinned in other folders.`,
		Run: skynetlscmd,
	}

	skynetPinCmd = &cobra.Command{
		Use:   "pin [skylink] [destination siapath]",
		Short: "Pin a skylink from skynet by re-uploading it yourself.",
		Long: `Pin the file associated with this skylink by re-uploading an exact copy. This
ensures that the file will still be available on skynet as long as you continue
maintaining the file in your renter.`,
		Run: wrap(skynetpincmd),
	}

	skynetPortalsCmd = &cobra.Command{
		Use:   "portals",
		Short: "Add, remove, or list registered Skynet portals.",
		Long:  "Add, remove, or list registered Skynet portals.",
		Run:   wrap(skynetportalsgetcmd),
	}

	skynetPortalsAddCmd = &cobra.Command{
		Use:   "add [url]",
		Short: "Add a Skynet portal as public or private to the persisted portals list.",
		Long: `Add a Skynet portal as public or private. Specify the url of the Skynet portal followed
by --public if you want it to be publicly available.`,
		Run: wrap(skynetportalsaddcmd),
	}

	skynetPortalsRemoveCmd = &cobra.Command{
		Use:   "remove [url]",
		Short: "Remove a Skynet portal from the persisted portals list.",
		Long:  "Remove a Skynet portal from the persisted portals list.",
		Run:   wrap(skynetportalsremovecmd),
	}

	skynetUnpinCmd = &cobra.Command{
		Use:   "unpin [siapath]",
		Short: "Unpin pinned skyfiles or directories.",
		Long: `Unpin one or more pinned skyfiles or directories at the given siapaths. The
files and directories will continue to be available on Skynet if other nodes have pinned them.`,
		Run: skynetunpincmd,
	}

	skynetUploadCmd = &cobra.Command{
		Use:   "upload [source path] [destination siapath]",
		Short: "Upload a file or a directory to Skynet.",
		Long: `Upload a file or a directory to Skynet. A skylink will be 
produced which can be shared and used to retrieve the file. If the given path is
a directory it will be uploaded as a single skylink unless the --separately flag
is passed, in which case all files under that directory will be uploaded 
individually and an individual skylink will be produced for each. All files that
get uploaded will be pinned to this Sia node, meaning that this node will pay
for storage and repairs until the files are manually deleted. Use the --dry-run 
flag to fetch the skylink without actually uploading the file.`,
		Run: skynetuploadcmd,
	}
)

// skynetcmd displays the usage info for the command.
//
// TODO: Could put some stats or summaries or something here.
func skynetcmd(cmd *cobra.Command, _ []string) {
	_ = cmd.UsageFunc()(cmd)
	os.Exit(exitCodeUsage)
}

<<<<<<< HEAD
// skynetblocklistaddcmd adds skylinks to the blocklist
func skynetblocklistaddcmd(cmd *cobra.Command, args []string) {
	skynetBlocklistUpdate(args, nil)
}

// skynetblocklistremovecmd removes skylinks from the blocklist
func skynetblocklistremovecmd(cmd *cobra.Command, args []string) {
	skynetBlocklistUpdate(nil, args)
=======
// skynetblacklistaddcmd adds skylinks to the blacklist
func skynetblacklistaddcmd(_ *cobra.Command, args []string) {
	skynetblacklistUpdate(args, nil)
}

// skynetblacklistremovecmd removes skylinks from the blacklist
func skynetblacklistremovecmd(_ *cobra.Command, args []string) {
	skynetblacklistUpdate(nil, args)
>>>>>>> fa6e89af
}

// skynetBlocklistUpdate adds/removes trimmed skylinks to the blocklist
func skynetBlocklistUpdate(additions, removals []string) {
	additions = skynetBlocklistTrimLinks(additions)
	removals = skynetBlocklistTrimLinks(removals)

	err := httpClient.SkynetBlocklistHashPost(additions, removals, skynetBlocklistHash)
	if err != nil {
		die("Unable to update skynet blocklist:", err)
	}

	fmt.Println("Skynet Blocklist updated")
}

// skynetBlocklistTrimLinks will trim away `sia://` from skylinks
func skynetBlocklistTrimLinks(links []string) []string {
	var result []string

	for _, link := range links {
		trimmed := strings.TrimPrefix(link, "sia://")
		result = append(result, trimmed)
	}

	return result
}

// skynetblocklistgetcmd will return the list of hashed merkleroots that are blocked
// from Skynet.
<<<<<<< HEAD
func skynetblocklistgetcmd(cmd *cobra.Command, args []string) {
	response, err := httpClient.SkynetBlocklistGet()
=======
func skynetblacklistgetcmd(_ *cobra.Command, _ []string) {
	response, err := httpClient.SkynetBlacklistGet()
>>>>>>> fa6e89af
	if err != nil {
		die("Unable to get skynet blocklist:", err)
	}

	fmt.Printf("Listing %d blocked skylink(s) merkleroots:\n", len(response.Blocklist))
	for _, hash := range response.Blocklist {
		fmt.Printf("\t%s\n", hash)
	}
}

// skynetconvertcmd will convert an existing siafile to a skyfile and skylink on
// the Sia network.
func skynetconvertcmd(sourceSiaPathStr, destSiaPathStr string) {
	// Create the siapaths.
	sourceSiaPath, err := modules.NewSiaPath(sourceSiaPathStr)
	if err != nil {
		die("Could not parse source siapath:", err)
	}
	destSiaPath, err := modules.NewSiaPath(destSiaPathStr)
	if err != nil {
		die("Could not parse destination siapath:", err)
	}

	// Perform the conversion and print the result.
	sup := modules.SkyfileUploadParameters{
		SiaPath: destSiaPath,
	}
	sup = parseAndAddSkykey(sup)
	sshp, err := httpClient.SkynetConvertSiafileToSkyfilePost(sup, sourceSiaPath)
	skylink := sshp.Skylink
	if err != nil {
		die("could not convert siafile to skyfile:", err)
	}

	// Calculate the siapath that was used for the upload.
	var skypath modules.SiaPath
	if skynetUploadRoot {
		skypath = destSiaPath
	} else {
		skypath, err = modules.SkynetFolder.Join(destSiaPath.String())
		if err != nil {
			die("could not fetch skypath:", err)
		}
	}
	fmt.Printf("Skyfile uploaded successfully to %v\nSkylink: sia://%v\n", skypath, skylink)
}

// skynetdownloadcmd will perform the download of a skylink.
func skynetdownloadcmd(cmd *cobra.Command, args []string) {
	if len(args) != 2 {
		_ = cmd.UsageFunc()(cmd)
		os.Exit(exitCodeUsage)
	}

	// Open the file.
	skylink := args[0]
	skylink = strings.TrimPrefix(skylink, "sia://")
	filename := args[1]
	file, err := os.Create(filename)
	if err != nil {
		die("Unable to create destination file:", err)
	}
	defer func() {
		if err := file.Close(); err != nil {
			die(err)
		}
	}()

	// Check whether the portal flag is set, if so use the portal download
	// method.
	var reader io.ReadCloser
	if skynetDownloadPortal != "" {
		url := skynetDownloadPortal + "/" + skylink
		resp, err := http.Get(url)
		if err != nil {
			die("Unable to download from portal:", err)
		}
		reader = resp.Body
		defer reader.Close()
	} else {
		// Try to perform a download using the client package.
		reader, err = httpClient.SkynetSkylinkReaderGet(skylink)
		if err != nil {
			die("Unable to fetch skylink:", err)
		}
		defer reader.Close()
	}

	_, err = io.Copy(file, reader)
	if err != nil {
		die("Unable to write full data:", err)
	}
}

// skynetlscmd is the handler for the command `siac skynet ls`. Works very
// similar to 'siac renter ls' but defaults to the SkynetFolder and only
// displays files that are pinning skylinks.
func skynetlscmd(cmd *cobra.Command, args []string) {
	var path string
	switch len(args) {
	case 0:
		path = "."
	case 1:
		path = args[0]
	default:
		_ = cmd.UsageFunc()(cmd)
		os.Exit(exitCodeUsage)
	}
	// Parse the input siapath.
	var sp modules.SiaPath
	var err error
	if path == "." || path == "" || path == "/" {
		sp = modules.RootSiaPath()
	} else {
		sp, err = modules.NewSiaPath(path)
		if err != nil {
			die("could not parse siapath:", err)
		}
	}

	// Check whether the command is based in root or based in the skynet folder.
	if !skynetLsRoot {
		if sp.IsRoot() {
			sp = modules.SkynetFolder
		} else {
			sp, err = modules.SkynetFolder.Join(sp.String())
			if err != nil {
				die("could not build siapath:", err)
			}
		}
	}

	// Check if the command is hitting a single file.
	if !sp.IsRoot() {
		rf, err := httpClient.RenterFileRootGet(sp)
		if err == nil {
			if len(rf.File.Skylinks) == 0 {
				fmt.Println("File is not pinning any skylinks")
				return
			}
			json, err := json.MarshalIndent(rf.File, "", "  ")
			if err != nil {
				log.Fatal(err)
			}

			fmt.Println()
			fmt.Println(string(json))
			fmt.Println()
			return
		} else if !strings.Contains(err.Error(), filesystem.ErrNotExist.Error()) {
			die(fmt.Sprintf("Error getting file %v: %v", path, err))
		}
	}

	// Get the full set of files and directories.
	//
	// NOTE: Always query recursively so that we can filter out files that are
	// not tracked by Skynet and get accurate, consistent sizes for dirs when
	// displaying. If the --recursive flag was not passed, we limit the
	// directory output later.
	dirs := getDir(sp, true, true)

	// Sort the directories and the files.
	sort.Sort(byDirectoryInfo(dirs))
	for i := 0; i < len(dirs); i++ {
		sort.Sort(bySiaPathDir(dirs[i].subDirs))
		sort.Sort(bySiaPathFile(dirs[i].files))
	}

	// Keep track of the aggregate sizes for dirs as we may be adjusting them.
	sizePerDir := make(map[modules.SiaPath]uint64)
	for _, dir := range dirs {
		sizePerDir[dir.dir.SiaPath] = dir.dir.AggregateSize
	}

	// Drop any files that are not tracking skylinks.
	var numDropped uint64
	numOmittedPerDir := make(map[modules.SiaPath]int)
	for j := 0; j < len(dirs); j++ {
		for i := 0; i < len(dirs[j].files); i++ {
			file := dirs[j].files[i]
			if len(file.Skylinks) != 0 {
				continue
			}

			siaPath := dirs[j].dir.SiaPath
			numDropped++
			numOmittedPerDir[siaPath]++
			// Subtract the size from the aggregate size for the dir and all
			// parent dirs.
			for {
				sizePerDir[siaPath] -= file.Filesize
				if siaPath.IsRoot() {
					break
				}
				siaPath, err = siaPath.Dir()
				if err != nil {
					die("could not parse parent dir:", err)
				}
				if _, exists := sizePerDir[siaPath]; !exists {
					break
				}
			}
			// Remove the file.
			copy(dirs[j].files[i:], dirs[j].files[i+1:])
			dirs[j].files = dirs[j].files[len(dirs[j].files)-1:]
			i--
		}
	}

	// Get the total number of listings (subdirs and files).
	root := dirs[0] // Root directory we are querying.
	var numFilesDirs uint64
	if skynetLsRecursive {
		numFilesDirs = root.dir.AggregateNumFiles + root.dir.AggregateNumSubDirs
		numFilesDirs -= numDropped
	} else {
		numFilesDirs = root.dir.NumFiles + root.dir.NumSubDirs
		numFilesDirs -= uint64(numOmittedPerDir[root.dir.SiaPath])
	}

	// Print totals.
	totalStoredStr := modules.FilesizeUnits(sizePerDir[root.dir.SiaPath])
	fmt.Printf("\nListing %v files/dirs:\t%9s\n\n", numFilesDirs, totalStoredStr)

	// Print dirs.
	for _, dir := range dirs {
		fmt.Printf("%v/", dir.dir.SiaPath)
		if numOmitted := numOmittedPerDir[dir.dir.SiaPath]; numOmitted > 0 {
			fmt.Printf("\t(%v omitted)", numOmitted)
		}
		fmt.Println()

		// Print subdirs.
		w := tabwriter.NewWriter(os.Stdout, 0, 0, 2, ' ', 0)
		for _, subDir := range dir.subDirs {
			subDirName := subDir.SiaPath.Name() + "/"
			sizeUnits := modules.FilesizeUnits(sizePerDir[subDir.SiaPath])
			fmt.Fprintf(w, "  %v\t\t%9v\n", subDirName, sizeUnits)
		}

		// Print files.
		for _, file := range dir.files {
			name := file.SiaPath.Name()
			firstSkylink := file.Skylinks[0]
			size := modules.FilesizeUnits(file.Filesize)
			fmt.Fprintf(w, "  %v\t%v\t%9v\n", name, firstSkylink, size)
			for _, skylink := range file.Skylinks[1:] {
				fmt.Fprintf(w, "\t%v\t\n", skylink)
			}
		}
		if err := w.Flush(); err != nil {
			die("failed to flush writer")
		}
		fmt.Println()

		if !skynetLsRecursive {
			// If not --recursive, finish early after the first dir.
			break
		}
	}
}

// skynetPin will pin the Skyfile associated with the provided Skylink at the
// provided SiaPath
func skynetPin(skylink string, siaPath modules.SiaPath) (string, error) {
	// Check if --portal was set
	if skynetPinPortal == "" {
		spp := modules.SkyfilePinParameters{
			SiaPath: siaPath,
			Root:    skynetUploadRoot,
		}
		fmt.Println("Pinning Skyfile ...")
		return skylink, httpClient.SkynetSkylinkPinPost(skylink, spp)
	}

	// Download skyfile from the Portal
	fmt.Printf("Downloading Skyfile from %v ...", skynetPinPortal)
	url := skynetPinPortal + "/" + skylink
	resp, err := http.Get(url)
	if err != nil {
		return "", errors.AddContext(err, "unable to download from portal")
	}
	reader := resp.Body
	defer reader.Close()

	// Get the SkyfileMetadata from the Header
	var sm modules.SkyfileMetadata
	strMetadata := resp.Header.Get("Skynet-File-Metadata")
	if strMetadata != "" {
		err = json.Unmarshal([]byte(strMetadata), &sm)
		if err != nil {
			return "", errors.AddContext(err, "unable to unmarshal skyfile metadata")
		}
	}

	// Upload the skyfile to pin it to the renter node
	sup := modules.SkyfileUploadParameters{
		SiaPath:      siaPath,
		Reader:       reader,
		FileMetadata: sm,
	}
	// NOTE: Since the user can define a new siapath for the Skyfile the skylink
	// returned from the upload may be different than the original skylink which
	// is why we are overwriting the skylink here.
	fmt.Println("Pinning Skyfile ...")
	skylink, _, err = httpClient.SkynetSkyfilePost(sup)
	if err != nil {
		return "", errors.AddContext(err, "unable to upload skyfile")
	}
	return skylink, nil
}

// skynetpincmd will pin the file from this skylink.
func skynetpincmd(sourceSkylink, destSiaPath string) {
	skylink := strings.TrimPrefix(sourceSkylink, "sia://")
	// Create the siapath.
	siaPath, err := modules.NewSiaPath(destSiaPath)
	if err != nil {
		die("Could not parse destination siapath:", err)
	}

	// Pin the Skyfile
	skylink, err = skynetPin(skylink, siaPath)
	if err != nil {
		die("Unable to Pin Skyfile:", err)
	}
	fmt.Printf("Skyfile pinned successfully\nSkylink: sia://%v\n", skylink)
}

// skynetunpincmd will unpin and delete either a single or multiple files or
// directories from the Renter.
func skynetunpincmd(cmd *cobra.Command, skyPathStrs []string) {
	if len(skyPathStrs) == 0 {
		_ = cmd.UsageFunc()(cmd)
		os.Exit(exitCodeUsage)
	}

	for _, skyPathStr := range skyPathStrs {
		// Create the skypath.
		skyPath, err := modules.NewSiaPath(skyPathStr)
		if err != nil {
			die("Could not parse skypath:", err)
		}

		// Parse out the intended siapath.
		if !skynetUnpinRoot {
			skyPath, err = modules.SkynetFolder.Join(skyPath.String())
			if err != nil {
				die("could not build siapath:", err)
			}
		}

		// Try to delete file.
		//
		// In the case where the path points to a dir, this will fail and we
		// silently move on to deleting it as a dir. This is more efficient than
		// querying the renter first to see if it is a file or a dir, as that is
		// guaranteed to always be two renter calls.
		errFile := httpClient.RenterFileDeleteRootPost(skyPath)
		if errFile == nil {
			fmt.Printf("Unpinned skyfile '%v'\n", skyPath)
			continue
		} else if !(strings.Contains(errFile.Error(), filesystem.ErrNotExist.Error()) || strings.Contains(errFile.Error(), filesystem.ErrDeleteFileIsDir.Error())) {
			die(fmt.Sprintf("Failed to unpin skyfile %v: %v", skyPath, errFile))
		}
		// Try to delete dir.
		errDir := httpClient.RenterDirDeleteRootPost(skyPath)
		if errDir == nil {
			fmt.Printf("Unpinned Skynet directory '%v'\n", skyPath)
			continue
		} else if !strings.Contains(errDir.Error(), filesystem.ErrNotExist.Error()) {
			die(fmt.Sprintf("Failed to unpin Skynet directory %v: %v", skyPath, errDir))
		}

		// Unknown file/dir.
		die(fmt.Sprintf("Unknown path '%v'", skyPath))
	}
}

// skynetuploadcmd will upload a file or directory to Skynet. If --dry-run is
// passed, it will fetch the skylinks without uploading.
func skynetuploadcmd(_ *cobra.Command, args []string) {
	if len(args) == 1 {
		skynetuploadpipecmd(args[0])
		return
	}
	if len(args) != 2 {
		die("wrong number of arguments")
	}
	sourcePath, destSiaPath := args[0], args[1]
	fi, err := os.Stat(sourcePath)
	if err != nil {
		die("Unable to fetch source fileinfo:", err)
	}

	// create a new progress bar set:
	pbs := mpb.New(mpb.WithWidth(40))

	if !fi.IsDir() {
		skynetUploadFile(sourcePath, sourcePath, destSiaPath, pbs)
		if skynetUploadDryRun {
			fmt.Print("[dry run] ")
		}
		pbs.Wait()
		fmt.Printf("Successfully uploaded skyfile!\n")
		return
	}

	if skynetUploadSeparately {
		skynetUploadFilesSeparately(sourcePath, destSiaPath, pbs)
		return
	}
	skynetUploadDirectory(sourcePath, destSiaPath)
}

// skynetuploadpipecmd will upload a file or directory to Skynet. If --dry-run is
// passed, it will fetch the skylinks without uploading.
func skynetuploadpipecmd(destSiaPath string) {
	fi, err := os.Stdin.Stat()
	if err != nil {
		die(err)
	}
	if fi.Mode()&os.ModeNamedPipe == 0 {
		die("Command is meant to be used with either a pipe or src file")
	}
	// Create the siapath.
	siaPath, err := modules.NewSiaPath(destSiaPath)
	if err != nil {
		die("Could not parse destination siapath:", err)
	}
	filename := siaPath.Name()

	// create a new progress bar set:
	pbs := mpb.New(mpb.WithWidth(40))
	// Create the single bar.
	bar := pbs.AddSpinner(
		-1, // size is unknown
		mpb.SpinnerOnLeft,
		mpb.SpinnerStyle([]string{"∙∙∙", "●∙∙", "∙●∙", "∙∙●", "∙∙∙"}),
		mpb.BarFillerClearOnComplete(),
		mpb.PrependDecorators(
			decor.AverageSpeed(decor.UnitKiB, "% .1f", decor.WC{W: 4}),
			decor.Counters(decor.UnitKiB, " - %.1f / %.1f", decor.WC{W: 4}),
		),
	)
	// Create the proxy reader from stdin.
	r := bar.ProxyReader(os.Stdin)
	// Set a spinner to start after the upload is finished
	pSpinner := newProgressSpinner(pbs, bar, filename)
	// Perform the upload
	skylink := skynetUploadFileFromReader(r, filename, siaPath, modules.DefaultFilePerm)
	// Replace the spinner with the skylink and stop it
	newProgressSkylink(pbs, pSpinner, filename, skylink)
	return
}

// skynetportalsgetcmd displays the list of persisted Skynet portals
func skynetportalsgetcmd() {
	portals, err := httpClient.SkynetPortalsGet()
	if err != nil {
		die("Could not get portal list:", err)
	}

	w := tabwriter.NewWriter(os.Stdout, 0, 0, 2, ' ', 0)

	fmt.Fprintf(w, "Address\tPublic\n")
	fmt.Fprintf(w, "-------\t------\n")

	for _, portal := range portals.Portals {
		fmt.Fprintf(w, "%s\t%t\n", portal.Address, portal.Public)
	}

	if err = w.Flush(); err != nil {
		die(err)
	}
}

// skynetportalsaddcmd adds a Skynet portal as either public or private
func skynetportalsaddcmd(portalURL string) {
	addition := modules.SkynetPortal{
		Address: modules.NetAddress(portalURL),
		Public:  skynetPortalPublic,
	}

	err := httpClient.SkynetPortalsPost([]modules.SkynetPortal{addition}, nil)
	if err != nil {
		die("Could not add portal:", err)
	}
}

// skynetportalsremovecmd removes a Skynet portal
func skynetportalsremovecmd(portalUrl string) {
	removal := modules.NetAddress(portalUrl)

	err := httpClient.SkynetPortalsPost(nil, []modules.NetAddress{removal})
	if err != nil {
		die("Could not remove portal:", err)
	}
}

// skynetUploadFile uploads a file to Skynet
func skynetUploadFile(basePath, sourcePath string, destSiaPath string, pbs *mpb.Progress) {
	// Create the siapath.
	siaPath, err := modules.NewSiaPath(destSiaPath)
	if err != nil {
		die("Could not parse destination siapath:", err)
	}
	filename := filepath.Base(sourcePath)

	// Open the source.
	file, err := os.Open(sourcePath)
	if err != nil {
		die("Unable to open source path:", err)
	}
	defer func() { _ = file.Close() }()
	fi, err := file.Stat()
	if err != nil {
		die("Unable to fetch source fileinfo:", err)
	}

	if skynetUploadSilent {
		// Silently upload the file and print a simple source -> skylink
		// matching after it's done.
		skylink := skynetUploadFileFromReader(file, filename, siaPath, fi.Mode())
		fmt.Printf("%s -> %s\n", sourcePath, skylink)
		return
	}

	// Display progress bars while uploading and processing the file.
	var relPath string
	if sourcePath == basePath {
		// when uploading a single file we only display the filename
		relPath = filename
	} else {
		// when uploading multiple files we strip the common basePath
		relPath, err = filepath.Rel(basePath, sourcePath)
		if err != nil {
			die("Could not get relative path:", err)
		}
	}
	// Wrap the file reader in a progress bar reader
	pUpload, rc := newProgressReader(pbs, fi.Size(), relPath, file)
	// Set a spinner to start after the upload is finished
	pSpinner := newProgressSpinner(pbs, pUpload, relPath)
	// Perform the upload
	skylink := skynetUploadFileFromReader(rc, filename, siaPath, fi.Mode())
	// Replace the spinner with the skylink and stop it
	newProgressSkylink(pbs, pSpinner, relPath, skylink)
	return
}

// skynetUploadFilesSeparately uploads a number of files to Skynet, printing out
// separate skylink for each
func skynetUploadFilesSeparately(sourcePath, destSiaPath string, pbs *mpb.Progress) {
	// Walk the target directory and collect all files that are going to be
	// uploaded.
	filesToUpload := make([]string, 0)
	err := filepath.Walk(sourcePath, func(path string, info os.FileInfo, err error) error {
		if err != nil {
			fmt.Println("Warning: skipping file:", err)
			return nil
		}
		if !info.IsDir() {
			filesToUpload = append(filesToUpload, path)
		}
		return nil
	})
	if err != nil {
		die(err)
	}

	// Confirm with the user that they want to upload all of them.
	if skynetUploadDryRun {
		fmt.Print("[dry run] ")
	}
	ok := askForConfirmation(fmt.Sprintf("Are you sure that you want to upload %d files to Skynet?", len(filesToUpload)))
	if !ok {
		os.Exit(0)
	}

	// Start the workers.
	filesChan := make(chan string)
	var wg sync.WaitGroup
	for i := 0; i < SimultaneousSkynetUploads; i++ {
		wg.Add(1)
		go func() {
			defer wg.Done()
			for filename := range filesChan {
				// get only the filename and path, relative to the original destSiaPath
				// in order to figure out where to put the file
				newDestSiaPath := filepath.Join(destSiaPath, strings.TrimPrefix(filename, sourcePath))
				skynetUploadFile(sourcePath, filename, newDestSiaPath, pbs)
			}
		}()
	}
	// Send all files for upload.
	for _, path := range filesToUpload {
		filesChan <- path
	}
	// Signal the workers that there is no more work.
	close(filesChan)
	wg.Wait()
	pbs.Wait()
	if skynetUploadDryRun {
		fmt.Print("[dry run] ")
	}
	fmt.Printf("Successfully uploaded %d skyfiles!\n", len(filesToUpload))
}

// skynetUploadDirectory uploads a directory as a single skyfile
func skynetUploadDirectory(sourcePath, destSiaPath string) {
	skyfilePath, err := modules.NewSiaPath(destSiaPath)
	if err != nil {
		fmt.Println("Failed to create siapath", destSiaPath)
		die(err)
	}
	if skynetUploadDisableDefaultPath && skynetUploadDefaultPath != "" {
		fmt.Println("Illegal combination of parameters: --defaultpath and --disabledefaultpath are mutually exclusive.")
		die()
	}
	pr, pw := io.Pipe()
	defer pr.Close()
	writer := multipart.NewWriter(pw)
	go func() {
		defer pw.Close()
		// Walk the target directory and collect all files that are going to be
		// uploaded.
		var offset uint64
		err = filepath.Walk(sourcePath, func(path string, info os.FileInfo, err error) error {
			if err != nil {
				fmt.Printf("Failed to read file %s.\n", path)
				die(err)
			}
			if info.IsDir() {
				return nil
			}
			data, err := ioutil.ReadFile(path)
			if err != nil {
				fmt.Printf("Failed to read file %s.\n", path)
				die(err)
			}
			// siatest.AddMultipartFile will panic on error. We want to avoid
			// the raw panic and exit cleanly with an error message and os.Exit.
			defer func() {
				if e := recover(); e != nil {
					fmt.Printf("Failed to read file %s.\n", path)
					die(e)
				}
			}()
			_ = siatest.AddMultipartFile(writer, data, "files[]", info.Name(), modules.DefaultFilePerm, &offset)
			return nil
		})
		if err != nil {
			die(err)
		}
		if err = writer.Close(); err != nil {
			return
		}
	}()

	sup := modules.SkyfileMultipartUploadParameters{
		SiaPath:             skyfilePath,
		Force:               false,
		Root:                false,
		BaseChunkRedundancy: renter.SkyfileDefaultBaseChunkRedundancy,
		Reader:              pr,
		Filename:            skyfilePath.Name(),
		DefaultPath:         skynetUploadDefaultPath,
		DisableDefaultPath:  skynetUploadDisableDefaultPath,
		ContentType:         writer.FormDataContentType(),
	}
	skylink, _, err := httpClient.SkynetSkyfileMultiPartPost(sup)
	if err != nil {
		fmt.Println("Failed to upload directory.")
		die(err)
	}
	fmt.Println("Successfully uploaded directory:", skylink)
}

// parseAndAddSkykey is a helper that parses any supplied skykey and adds it to
// the SkyfileUploadParameters
func parseAndAddSkykey(sup modules.SkyfileUploadParameters) modules.SkyfileUploadParameters {
	if skykeyName != "" && skykeyID != "" {
		die("Can only use either skykeyname or skykeyid flag, not both.")
	}
	// Set Encrypt param to true if a skykey ID or name is set.
	if skykeyName != "" {
		sup.SkykeyName = skykeyName
	} else if skykeyID != "" {
		var ID skykey.SkykeyID
		err := ID.FromString(skykeyID)
		if err != nil {
			die("Unable to parse skykey ID")
		}
		sup.SkykeyID = ID
	}
	return sup
}

// skynetUploadFileFromReader is a helper method that uploads a file to Skynet
func skynetUploadFileFromReader(source io.Reader, filename string, siaPath modules.SiaPath, mode os.FileMode) (skylink string) {
	// Upload the file and return a skylink
	sup := modules.SkyfileUploadParameters{
		SiaPath: siaPath,
		Root:    skynetUploadRoot,

		DryRun: skynetUploadDryRun,

		FileMetadata: modules.SkyfileMetadata{
			Filename: filename,
			Mode:     mode,
		},

		Reader: source,
	}
	sup = parseAndAddSkykey(sup)
	skylink, _, err := httpClient.SkynetSkyfilePost(sup)
	if err != nil {
		die("could not upload file to Skynet:", err)
	}
	return skylink
}

// newProgressReader is a helper method for adding a new progress bar to an
// existing *mpb.Progress object.
func newProgressReader(pbs *mpb.Progress, size int64, filename string, file io.Reader) (*mpb.Bar, io.ReadCloser) {
	bar := pbs.AddBar(
		size,
		mpb.PrependDecorators(
			decor.Name(pBarJobUpload, decor.WC{W: 10}),
			decor.Percentage(decor.WC{W: 6}),
		),
		mpb.AppendDecorators(
			decor.Name(filename, decor.WC{W: len(filename) + 1, C: decor.DidentRight}),
		),
	)
	return bar, bar.ProxyReader(file)
}

// newProgressSpinner creates a spinner that is queued after `afterBar` is
// complete.
func newProgressSpinner(pbs *mpb.Progress, afterBar *mpb.Bar, filename string) *mpb.Bar {
	return pbs.AddSpinner(
		1,
		mpb.SpinnerOnMiddle,
		mpb.SpinnerStyle([]string{"∙∙∙", "●∙∙", "∙●∙", "∙∙●", "∙∙∙"}),
		mpb.BarQueueAfter(afterBar),
		mpb.BarFillerClearOnComplete(),
		mpb.PrependDecorators(
			decor.OnComplete(decor.Name(pBarJobProcess, decor.WC{W: 10}), pBarJobDone),
			decor.Name("", decor.WC{W: 6, C: decor.DidentRight}),
		),
		mpb.AppendDecorators(
			decor.Name(filename, decor.WC{W: len(filename) + 1, C: decor.DidentRight}),
		),
	)
}

// newProgressSkylink creates a static progress bar that starts after `afterBar`
// and displays the skylink. The bar is stopped immediately.
func newProgressSkylink(pbs *mpb.Progress, afterBar *mpb.Bar, filename, skylink string) *mpb.Bar {
	bar := pbs.AddBar(
		1, // we'll increment it once to stop it
		mpb.BarQueueAfter(afterBar),
		mpb.PrependDecorators(
			decor.Name(pBarJobDone, decor.WC{W: 10}),
			decor.Name(skylink),
		),
		mpb.AppendDecorators(
			decor.Name(filename, decor.WC{W: len(filename) + 1, C: decor.DidentRight}),
		),
	)
	afterBar.Increment()
	bar.Increment()
	// Wait for finished bars to be rendered.
	pbs.Wait()
	return bar
}<|MERGE_RESOLUTION|>--- conflicted
+++ resolved
@@ -149,7 +149,6 @@
 	os.Exit(exitCodeUsage)
 }
 
-<<<<<<< HEAD
 // skynetblocklistaddcmd adds skylinks to the blocklist
 func skynetblocklistaddcmd(cmd *cobra.Command, args []string) {
 	skynetBlocklistUpdate(args, nil)
@@ -158,16 +157,6 @@
 // skynetblocklistremovecmd removes skylinks from the blocklist
 func skynetblocklistremovecmd(cmd *cobra.Command, args []string) {
 	skynetBlocklistUpdate(nil, args)
-=======
-// skynetblacklistaddcmd adds skylinks to the blacklist
-func skynetblacklistaddcmd(_ *cobra.Command, args []string) {
-	skynetblacklistUpdate(args, nil)
-}
-
-// skynetblacklistremovecmd removes skylinks from the blacklist
-func skynetblacklistremovecmd(_ *cobra.Command, args []string) {
-	skynetblacklistUpdate(nil, args)
->>>>>>> fa6e89af
 }
 
 // skynetBlocklistUpdate adds/removes trimmed skylinks to the blocklist
@@ -197,13 +186,8 @@
 
 // skynetblocklistgetcmd will return the list of hashed merkleroots that are blocked
 // from Skynet.
-<<<<<<< HEAD
-func skynetblocklistgetcmd(cmd *cobra.Command, args []string) {
+func skynetblocklistgetcmd(_ *cobra.Command, _ []string) {
 	response, err := httpClient.SkynetBlocklistGet()
-=======
-func skynetblacklistgetcmd(_ *cobra.Command, _ []string) {
-	response, err := httpClient.SkynetBlacklistGet()
->>>>>>> fa6e89af
 	if err != nil {
 		die("Unable to get skynet blocklist:", err)
 	}
