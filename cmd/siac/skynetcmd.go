--- conflicted
+++ resolved
@@ -207,13 +207,9 @@
 	sup := modules.SkyfileUploadParameters{
 		SiaPath: destSiaPath,
 	}
-<<<<<<< HEAD
+	sup = parseAndAddSkykey(sup)
 	sshp, err := httpClient.SkynetConvertSiafileToSkyfilePost(sup, sourceSiaPath)
 	skylink := sshp.Skylink
-=======
-	sup = parseAndAddSkykey(sup)
-	skylink, err := httpClient.SkynetConvertSiafileToSkyfilePost(sup, sourceSiaPath)
->>>>>>> dbfebb03
 	if err != nil {
 		die("could not convert siafile to skyfile:", err)
 	}
