--- conflicted
+++ resolved
@@ -8,10 +8,7 @@
 	"encoding/json"
 	"fmt"
 	"io"
-<<<<<<< HEAD
 	"io/ioutil"
-=======
->>>>>>> cdf5c672
 	"log"
 	"net/http"
 	"os"
@@ -2308,11 +2305,7 @@
 	filename := args[1]
 	file, err := os.Create(filename)
 	if err != nil {
-<<<<<<< HEAD
-		die("Unable to open destination file:", err)
-=======
 		die("Unable to create destination file:", err)
->>>>>>> cdf5c672
 	}
 	defer file.Close()
 
@@ -2343,13 +2336,8 @@
 }
 
 // skynetlscmd is the handler for the command `siac skynet ls`. Works very
-<<<<<<< HEAD
-// smilar to 'siac renter ls' but defaults to the SkynetFolder and only displays
-// files that are pinning skylinks.
-=======
 // similar to 'siac renter ls' but defaults to the SkynetFolder and only
 // displays files that are pinning skylinks.
->>>>>>> cdf5c672
 func skynetlscmd(cmd *cobra.Command, args []string) {
 	var path string
 	switch len(args) {
@@ -2375,20 +2363,12 @@
 
 	// Check whether the command is based in root or based in the skynet folder.
 	if !skynetLsRoot {
-<<<<<<< HEAD
-		if sp.String() == "" {
-=======
 		if sp.IsRoot() {
->>>>>>> cdf5c672
 			sp = modules.SkynetFolder
 		} else {
 			sp, err = modules.SkynetFolder.Join(sp.String())
 			if err != nil {
-<<<<<<< HEAD
-				die("could not build siapth:", err)
-=======
 				die("could not build siapath:", err)
->>>>>>> cdf5c672
 			}
 		}
 	}
@@ -2401,19 +2381,12 @@
 				fmt.Println("File is not pinning any skylinks")
 				return
 			}
-<<<<<<< HEAD
-			fmt.Println()
-=======
->>>>>>> cdf5c672
 			json, err := json.MarshalIndent(rf.File, "", "  ")
 			if err != nil {
 				log.Fatal(err)
 			}
 
-<<<<<<< HEAD
-=======
 			fmt.Println()
->>>>>>> cdf5c672
 			fmt.Println(string(json))
 			fmt.Println()
 			return
