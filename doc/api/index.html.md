--- conflicted
+++ resolved
@@ -3891,12 +3891,7 @@
 > Stream the whole file.  
 
 ```bash
-<<<<<<< HEAD
-// TODO: Replace this with a rick roll
-curl -A "Sia-Agent" "localhost:9980/renter/sialink/Ab4zT-TlIWiunNSax0tPrOWYnQrIriI0j4yCWcpxcWrXsABjAAAAAAAAAAEK"
-=======
 curl -A "Sia-Agent" "localhost:9980/renter/sialink/AAAtQI8_78U_ytrCBuhgBdF4lcO6-ehGt8m4f9MsrqlrHA"
->>>>>>> a0cd35ed
 ```  
 
 downloads a sialink using http streaming. This call blocks until the data is
@@ -3947,11 +3942,7 @@
 **convertpath** string  
 The siapath of an existing siafile that should be converted to a sialink. A new
 linkfile will be created. Both the new linkfile and the existing siafile are
-<<<<<<< HEAD
-required to be maintained on the netowrk in order for the sialink to remain
-=======
 required to be maintained on the network in order for the sialink to remain
->>>>>>> a0cd35ed
 active.
 
 **force** | bool  
