--- conflicted
+++ resolved
@@ -250,10 +250,7 @@
     ],
     "nonce": [4,12,219,7,0,0,0,0], // [8]byte
     "parentid": "0000000000009615e8db750eb1226aa5e629bfa7badbfe0b79607ec8b918a44c", // hash
-<<<<<<< HEAD
     "difficulty": "440908097469850", // arbitrary-precision integer
-=======
->>>>>>> a38d0b15
     "timestamp": 1444516982, // timestamp
     "transactions": [ // []ConsensusBlocksGetTxn
         {
@@ -332,12 +329,9 @@
 **parentid** | hash  
 ID of the previous block
 
-<<<<<<< HEAD
 **difficulty** | big int  
 Historic difficulty at height of the block
 
-=======
->>>>>>> a38d0b15
 **timestamp** | timestamp  
 Block timestamp
 
