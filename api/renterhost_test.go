--- conflicted
+++ resolved
@@ -481,24 +481,14 @@
 	}
 }
 
-<<<<<<< HEAD
-// TestUploadDownload tests that downloading and uploading in
-// parallel does not result in failures or stalling.
-func TestUploadDownload(t *testing.T) {
-	if testing.Short() {
-		t.SkipNow()
-	}
-	t.Parallel()
-	st, err := createServerTester("TestUploadDownload")
-=======
 // TestRenterUploadDownload tests that downloading and uploading in parallel
 // does not result in failures or stalling.
 func TestRenterUploadDownload(t *testing.T) {
 	if testing.Short() {
 		t.SkipNow()
 	}
+	t.Parallel()
 	st, err := createServerTester("TestRenterUploadDownload")
->>>>>>> 05283f81
 	if err != nil {
 		t.Fatal(err)
 	}
