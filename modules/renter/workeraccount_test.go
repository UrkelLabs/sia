package renter

import (
	"bytes"
	"fmt"
	"strings"
	"testing"
	"time"

	"gitlab.com/NebulousLabs/Sia/build"
	"gitlab.com/NebulousLabs/Sia/crypto"
	"gitlab.com/NebulousLabs/Sia/modules"
	"gitlab.com/NebulousLabs/Sia/types"
	"gitlab.com/NebulousLabs/errors"
	"gitlab.com/NebulousLabs/fastrand"
)

// newRandomHostKey creates a random key pair and uses it to create a
// SiaPublicKey, this method returns the SiaPublicKey alongisde the secret key
func newRandomHostKey() (types.SiaPublicKey, crypto.SecretKey) {
	sk, pk := crypto.GenerateKeyPair()
	return types.SiaPublicKey{
		Algorithm: types.SignatureEd25519,
		Key:       pk[:],
	}, sk
}

// TestAccount verifies the functionality of the account
func TestAccount(t *testing.T) {
	if testing.Short() {
		t.SkipNow()
	}
	t.Parallel()

	rt, err := newRenterTester(t.Name())
	if err != nil {
		t.Fatal(err)
	}

	defer func() {
		closedRenter := rt.renter
		if err := rt.Close(); err != nil {
			t.Error(err)
		}

		// these test are ran on a renter after Close has been called
		t.Run("Closed", func(t *testing.T) {
			testAccountClosed(t, closedRenter)
		})
		t.Run("CriticalOnDoubleSave", func(t *testing.T) {
			testAccountCriticalOnDoubleSave(t, closedRenter)
		})
	}()

	t.Run("CheckFundAccountGouging", testAccountCheckFundAccountGouging)
	t.Run("Constants", testAccountConstants)
	t.Run("MinMaxExpectedBalance", testAccountMinAndMaxExpectedBalance)
	t.Run("ResetBalance", testAccountResetBalance)

	t.Run("Creation", func(t *testing.T) { testAccountCreation(t, rt) })
	t.Run("Tracking", func(t *testing.T) { testAccountTracking(t, rt) })
}

// TestWorkerAccount verifies the functionality of the account related
// functionality of the worker.
func TestWorkerAccount(t *testing.T) {
	if testing.Short() {
		t.SkipNow()
	}
	t.Parallel()

	wt, err := newWorkerTester(t.Name())
	if err != nil {
		t.Fatal(err)
	}

	defer func() {
		err := wt.Close()
		if err != nil {
			t.Fatal(err)
		}
	}()

	t.Run("HostAccountBalance", func(t *testing.T) {
		testWorkerAccountHostAccountBalance(t, wt)
	})

	t.Run("SyncAccountBalanceToHostCritical", func(t *testing.T) {
		testWorkerAccountSyncAccountBalanceToHostCritical(t, wt)
	})
}

// testAccountCheckFundAccountGouging checks that `checkFundAccountGouging` is
// correctly detecting price gouging from a host.
func testAccountCheckFundAccountGouging(t *testing.T) {
	t.Parallel()

	// allowance contains only the fields necessary to test the price gouging
	allowance := modules.Allowance{
		Funds: types.SiacoinPrecision.Mul64(1e3),
	}

	// set the target balance to 1SC, this is necessary because this decides how
	// frequently we refill the account, which is a required piece of knowledge
	// in order to estimate the total cost of refilling
	targetBalance := types.SiacoinPrecision

	// verify happy case
	pt := newDefaultPriceTable()
	err := checkFundAccountGouging(pt, allowance, targetBalance)
	if err != nil {
		t.Fatal("unexpected price gouging failure")
	}

	// verify gouging case, in order to do so we have to set the fund account
	// cost to an unreasonable amount, empirically we found 75mS to be such a
	// value for the given parameters (1000SC funds and TB of 1SC)
	pt = newDefaultPriceTable()
	pt.FundAccountCost = types.SiacoinPrecision.MulFloat(0.075)
	err = checkFundAccountGouging(pt, allowance, targetBalance)
	if err == nil || !strings.Contains(err.Error(), "fund account cost") {
		t.Fatalf("expected fund account cost gouging error, instead error was '%v'", err)
	}
}

// testAccountConstants makes sure that certain relationships between constants
// exist.
func testAccountConstants(t *testing.T) {
	// Sanity check that the metadata size is not larger than the account size.
	if metadataSize > accountSize {
		t.Fatal("metadata size is larger than account size")
	}
	if accountSize > 4096 {
		t.Fatal("account size must not be larger than a disk sector")
	}
	if 4096%accountSize != 0 {
		t.Fatal("account size must be a factor of 4096")
	}
}

// testAccountMinAndMaxExpectedBalance is a small unit test that verifies the
// functionality of the min and max expected balance functions.
func testAccountMinAndMaxExpectedBalance(t *testing.T) {
	t.Parallel()

	oneCurrency := types.NewCurrency64(1)

	a := new(account)
	a.balance = oneCurrency
	a.negativeBalance = oneCurrency
	if !a.minExpectedBalance().Equals(types.ZeroCurrency) {
		t.Fatal("unexpected min expected balance")
	}
	if !a.maxExpectedBalance().Equals(types.ZeroCurrency) {
		t.Fatal("unexpected max expected balance")
	}

	a = new(account)
	a.balance = oneCurrency.Mul64(2)
	a.negativeBalance = oneCurrency
	a.pendingWithdrawals = oneCurrency
	if !a.minExpectedBalance().Equals(types.ZeroCurrency) {
		t.Fatal("unexpected min expected balance")
	}
	if !a.maxExpectedBalance().Equals(oneCurrency) {
		t.Fatal("unexpected max expected balance")
	}

	a = new(account)
	a.balance = oneCurrency.Mul64(3)
	a.negativeBalance = oneCurrency
	a.pendingWithdrawals = oneCurrency
	if !a.minExpectedBalance().Equals(oneCurrency) {
		t.Fatal("unexpected min expected balance")
	}
	if !a.maxExpectedBalance().Equals(oneCurrency.Mul64(2)) {
		t.Fatal("unexpected max expected balance")
	}

	a = new(account)
	a.balance = oneCurrency.Mul64(3)
	a.negativeBalance = oneCurrency
	a.pendingWithdrawals = oneCurrency
	a.pendingDeposits = oneCurrency
	if !a.minExpectedBalance().Equals(oneCurrency) {
		t.Fatal("unexpected min expected balance")
	}
	if !a.maxExpectedBalance().Equals(oneCurrency.Mul64(3)) {
		t.Fatal("unexpected max expected balance")
	}
}

// testAccountResetBalance is a small unit test that verifies the functionality
// of the reset balance function.
func testAccountResetBalance(t *testing.T) {
	t.Parallel()

	oneCurrency := types.NewCurrency64(1)

	a := new(account)
	a.balance = types.ZeroCurrency
	a.negativeBalance = oneCurrency
	a.pendingDeposits = oneCurrency
	a.pendingWithdrawals = oneCurrency
	a.managedResetBalance(oneCurrency)

	if !a.balance.Equals(oneCurrency) {
		t.Fatal("unexpected balance after reset", a.balance)
	}
	if !a.negativeBalance.IsZero() {
		t.Fatal("unexpected negative balance after reset", a.negativeBalance)
	}
	if !a.pendingDeposits.IsZero() {
		t.Fatal("unexpected pending deposits after reset", a.pendingDeposits)
	}
	if !a.pendingWithdrawals.IsZero() {
		t.Fatal("unexpected pending withdrawals after reset", a.pendingWithdrawals)
	}
}

// testAccountCreation verifies newAccount returns a valid account object
func testAccountCreation(t *testing.T, rt *renterTester) {
	r := rt.renter

	// create a random hostKey
	_, pk := crypto.GenerateKeyPair()
	hostKey := types.SiaPublicKey{
		Algorithm: types.SignatureEd25519,
		Key:       pk[:],
	}

	// create an account with a different hostkey to ensure the account we are
	// going to validate has an offset different from 0
	tmpKey, _ := newRandomHostKey()
	_, err := r.staticAccountManager.managedOpenAccount(tmpKey)
	if err != nil {
		t.Fatal(err)
	}

	// create a new account object
	account, err := r.staticAccountManager.managedOpenAccount(hostKey)
	if err != nil {
		t.Fatal(err)
	}

	// validate the account object
	if account.staticID.IsZeroAccount() {
		t.Fatal("Invalid account ID")
	}
	if account.staticOffset == 0 {
		t.Fatal("Invalid offset")
	}
	if !account.staticHostKey.Equals(hostKey) {
		t.Fatal("Invalid host key")
	}

	// validate the account id is built using a valid SiaPublicKey and the
	// account's secret key belongs to the public key used to construct the id
	hash := crypto.HashBytes(fastrand.Bytes(10))
	sig := crypto.SignHash(hash, account.staticSecretKey)
	err = crypto.VerifyHash(hash, account.staticID.SPK().ToPublicKey(), sig)
	if err != nil {
		t.Fatal("Invalid secret key")
	}
}

// testAccountTracking unit tests all of the methods on the account that track
// deposits or withdrawals.
func testAccountTracking(t *testing.T, rt *renterTester) {
	r := rt.renter

	// create a random account
	hostKey, _ := newRandomHostKey()
	account, err := r.staticAccountManager.managedOpenAccount(hostKey)
	if err != nil {
		t.Fatal(err)
	}

	// verify tracking a deposit properly alters the account state
	deposit := types.SiacoinPrecision
	account.managedTrackDeposit(deposit)
	if !account.pendingDeposits.Equals(deposit) {
		t.Log(account.pendingDeposits)
		t.Fatal("Tracking a deposit did not properly alter the account's state")
	}

	// verify committing a deposit decrements the pendingDeposits and properly
	// adjusts the account balance depending on whether success is true or false
	account.managedCommitDeposit(deposit, false)
	if !account.pendingDeposits.IsZero() {
		t.Fatal("Committing a deposit did not properly alter the  account's state")
	}
	if !account.balance.IsZero() {
		t.Fatal("Committing a failed deposit wrongfully adjusted the account balance")
	}
	account.managedTrackDeposit(deposit) // redo the deposit
	account.managedCommitDeposit(deposit, true)
	if !account.pendingDeposits.IsZero() {
		t.Fatal("Committing a deposit did not properly alter the  account's state")
	}
	if !account.balance.Equals(deposit) {
		t.Fatal("Committing a successful deposit wrongfully adjusted the account balance")
	}

	// verify tracking a withdrawal properly alters the account state
	withdrawal := types.SiacoinPrecision.Div64(100)
	account.managedTrackWithdrawal(withdrawal)
	if !account.pendingWithdrawals.Equals(withdrawal) {
		t.Log(account.pendingWithdrawals)
		t.Fatal("Tracking a withdrawal did not properly alter the account's state")
	}

	// verify committing a withdrawal decrements the pendingWithdrawals and
	// properly adjusts the account balance depending on whether success is true
	// or false
	account.managedCommitWithdrawal(withdrawal, false)
	if !account.pendingWithdrawals.IsZero() {
		t.Fatal("Committing a withdrawal did not properly alter the account's state")
	}
	if !account.balance.Equals(deposit) {
		t.Fatal("Committing a failed withdrawal wrongfully adjusted the account balance")
	}
	account.managedTrackWithdrawal(withdrawal) // redo the withdrawal
	account.managedCommitWithdrawal(withdrawal, true)
	if !account.pendingWithdrawals.IsZero() {
		t.Fatal("Committing a withdrawal did not properly alter the account's state")
	}
	if !account.balance.Equals(deposit.Sub(withdrawal)) {
		t.Fatal("Committing a successful withdrawal wrongfully adjusted the account balance")
	}
}

// testAccountClosed verifies accounts can not be opened after the 'closed' flag
// has been set to true by the save.
func testAccountClosed(t *testing.T, closedRenter *Renter) {
	hk, _ := newRandomHostKey()
	_, err := closedRenter.staticAccountManager.managedOpenAccount(hk)
	if !strings.Contains(err.Error(), "file already closed") {
		t.Fatal("Unexpected error when opening an account, err:", err)
	}
}

// testAccountCriticalOnDoubleSave verifies the critical when
// managedSaveAccounts is called twice.
func testAccountCriticalOnDoubleSave(t *testing.T, closedRenter *Renter) {
	defer func() {
		if r := recover(); r != nil {
			err := fmt.Sprint(r)
			if !strings.Contains(err, "Trying to save accounts twice") {
				t.Fatal("Expected error not returned")
			}
		}
	}()
	err := closedRenter.staticAccountManager.managedSaveAndClose()
	if err == nil {
		t.Fatal("Expected build.Critical on double save")
	}
}

<<<<<<< HEAD
// TestWorkerAccountCoolDown verifies the functionality of the account cooldown
func TestWorkerAccountCoolDown(t *testing.T) {
	if testing.Short() {
		t.SkipNow()
	}
	t.Parallel()
	wt, err := newWorkerTesterCustomDependency(t.Name(), &dependencies.DependencyDisableCriticalOnMaxBalance{}, modules.ProdDependencies)
	if err != nil {
		t.Fatal(err)
	}
	defer func() {
		err := wt.Close()
		if err != nil {
			t.Fatal(err)
		}
	}()
	w := wt.worker

	// check the balance in a retry to allow the worker to run through its
	// setup, e.g. updating PT, checking balance and refilling. Note we use min
	// expected balance to ensure we're not counting pending deposits
	if err := build.Retry(100, 100*time.Millisecond, func() error {
		if !w.staticAccount.managedMinExpectedBalance().Equals(w.staticBalanceTarget) {
			return errors.New("worker account not funded")
		}
		return nil
	}); err != nil {
		t.Fatal(err)
	}

	// verify the account is not on cooldown
	if w.staticAccount.managedOnCooldown() {
		t.Fatal("Account should not be on cooldown")
	}

	// set a negative balance, tricking the worker into thinking it has to
	// refill
	w.staticAccount.mu.Lock()
	w.staticAccount.negativeBalance = w.staticAccount.balance
	w.staticAccount.mu.Unlock()

	// manually trigger a refill
	w.managedRefillAccount()

	// verify the account is on cooldown
	if !w.staticAccount.managedOnCooldown() {
		t.Fatal("Account should be on cooldown")
	}

	// verify recent error and consecutive failures are set
	w.staticAccount.mu.Lock()
	cf := w.staticAccount.consecutiveFailures
	re := w.staticAccount.recentErr
	w.staticAccount.mu.Unlock()
	if cf == 0 {
		t.Fatal("Consecutive failures should be larger than zero")
	}
	if re == nil {
		t.Fatal("Recent Error should be set")
	}

	// the workerloop should have synced the account balance
	if err := build.Retry(100, 100*time.Millisecond, func() error {
		w.staticAccount.mu.Lock()
		defer w.staticAccount.mu.Unlock()
		if !w.staticAccount.negativeBalance.IsZero() {
			return errors.New("worker account balance not reset")
		}
		return nil
	}); err != nil {
		t.Fatal(err)
	}

	// run a couple of has sector jobs to spend money
	cc := make(chan struct{})
	rc := make(chan *jobHasSectorResponse)
	jhs := w.newJobHasSector(cc, rc, crypto.Hash{})
	for i := 0; i < 100; i++ {
		if !w.staticJobHasSectorQueue.callAdd(jhs) {
			t.Fatal("could not add job to queue")
		}
	}

	// manually trigger a refill
	w.managedRefillAccount()

	// check if 'consecutiveFailures' has been reset to 0
	if err := build.Retry(100, 100*time.Millisecond, func() error {
		w.staticAccount.mu.Lock()
		cf := w.staticAccount.consecutiveFailures
		w.staticAccount.mu.Unlock()
		if cf != 0 {
			return errors.New("consecutive failures not reset")
		}
		return nil
	}); err != nil {
		t.Fatal(err)
	}

	// verify the account is not on cooldown
	if w.staticAccount.managedOnCooldown() {
		t.Fatal("Account should not be on cooldown")
	}
}

=======
>>>>>>> 8f2f8ad1
// testWorkerAccountHostAccountBalance verifies the functionality of
// staticHostAccountBalance that performs the account balance RPC on the host
func testWorkerAccountHostAccountBalance(t *testing.T, wt *workerTester) {
	w := wt.worker

	// wait until the worker is done with its maintenance tasks - this basically
	// ensures we have a working worker, with valid PT and funded EA
	if err := build.Retry(100, 100*time.Millisecond, func() error {
		if !w.managedMaintenanceSucceeded() {
			return errors.New("worker not ready with maintenance")
		}
		return nil
	}); err != nil {
		t.Fatal(err)
	}

	// fetch the host account balance and assert it's correct
	balance, err := w.staticHostAccountBalance()
	if err != nil {
		t.Fatal(err)
	}
	if !balance.Equals(w.staticBalanceTarget) {
		t.Fatal(err)
	}
}

// testWorkerAccountSyncAccountBalanceToHostCritical is a small unit test that
// verifies the sync can not be called when the account delta is not zero
func testWorkerAccountSyncAccountBalanceToHostCritical(t *testing.T, wt *workerTester) {
	w := wt.worker

	// wait until the worker is done with its maintenance tasks - this basically
	// ensures we have a working worker, with valid PT and funded EA
	if err := build.Retry(100, 100*time.Millisecond, func() error {
		if !w.managedMaintenanceSucceeded() {
			return errors.New("worker not ready with maintenance")
		}
		return nil
	}); err != nil {
		t.Fatal(err)
	}

	// track a deposit to simulate an ongoing fund
	w.staticAccount.managedTrackDeposit(w.staticBalanceTarget)

	// trigger the account balance sync and expect it to panic
	defer func() {
		r := recover()
		if r == nil || !strings.Contains(fmt.Sprintf("%v", r), "managedSyncAccountBalanceToHost is called on a worker with an account that has non-zero deltas") {
			t.Error("Expected build.Critical")
			t.Log(r)
		}
	}()

	w.externSyncAccountBalanceToHost()
}

// TestNewWithdrawalMessage verifies the newWithdrawalMessage helper
// properly instantiates all required fields on the WithdrawalMessage
func TestNewWithdrawalMessage(t *testing.T) {
	t.Parallel()
	// create a withdrawal message using random parameters
	aid, _ := modules.NewAccountID()
	amount := types.NewCurrency64(fastrand.Uint64n(100))
	blockHeight := types.BlockHeight(fastrand.Intn(100))
	msg := newWithdrawalMessage(aid, amount, blockHeight)

	// validate the withdrawal message
	if msg.Account != aid {
		t.Fatal("Unexpected account ID")
	}
	if !msg.Amount.Equals(amount) {
		t.Fatal("Unexpected amount")
	}
	if msg.Expiry != blockHeight+withdrawalValidityPeriod {
		t.Fatal("Unexpected expiry")
	}
	if len(msg.Nonce) != modules.WithdrawalNonceSize {
		t.Fatal("Unexpected nonce length")
	}
	var nonce [modules.WithdrawalNonceSize]byte
	if bytes.Equal(msg.Nonce[:], nonce[:]) {
		t.Fatal("Uninitialized nonce")
	}
}

// openRandomTestAccountsOnRenter is a helper function that creates a random
// number of accounts by calling 'managedOpenAccount' on the given renter
func openRandomTestAccountsOnRenter(r *Renter) ([]*account, error) {
	accounts := make([]*account, 0)
	for i := 0; i < fastrand.Intn(10)+1; i++ {
		hostKey := types.SiaPublicKey{
			Algorithm: types.SignatureEd25519,
			Key:       fastrand.Bytes(crypto.PublicKeySize),
		}
		account, err := r.staticAccountManager.managedOpenAccount(hostKey)
		if err != nil {
			return nil, err
		}

		// give it a random balance state
		account.balance = types.NewCurrency64(fastrand.Uint64n(1e3))
		account.negativeBalance = types.NewCurrency64(fastrand.Uint64n(1e2))
		account.pendingDeposits = types.NewCurrency64(fastrand.Uint64n(1e2))
		account.pendingWithdrawals = types.NewCurrency64(fastrand.Uint64n(1e2))
		accounts = append(accounts, account)
	}
	return accounts, nil
}<|MERGE_RESOLUTION|>--- conflicted
+++ resolved
@@ -357,114 +357,6 @@
 	}
 }
 
-<<<<<<< HEAD
-// TestWorkerAccountCoolDown verifies the functionality of the account cooldown
-func TestWorkerAccountCoolDown(t *testing.T) {
-	if testing.Short() {
-		t.SkipNow()
-	}
-	t.Parallel()
-	wt, err := newWorkerTesterCustomDependency(t.Name(), &dependencies.DependencyDisableCriticalOnMaxBalance{}, modules.ProdDependencies)
-	if err != nil {
-		t.Fatal(err)
-	}
-	defer func() {
-		err := wt.Close()
-		if err != nil {
-			t.Fatal(err)
-		}
-	}()
-	w := wt.worker
-
-	// check the balance in a retry to allow the worker to run through its
-	// setup, e.g. updating PT, checking balance and refilling. Note we use min
-	// expected balance to ensure we're not counting pending deposits
-	if err := build.Retry(100, 100*time.Millisecond, func() error {
-		if !w.staticAccount.managedMinExpectedBalance().Equals(w.staticBalanceTarget) {
-			return errors.New("worker account not funded")
-		}
-		return nil
-	}); err != nil {
-		t.Fatal(err)
-	}
-
-	// verify the account is not on cooldown
-	if w.staticAccount.managedOnCooldown() {
-		t.Fatal("Account should not be on cooldown")
-	}
-
-	// set a negative balance, tricking the worker into thinking it has to
-	// refill
-	w.staticAccount.mu.Lock()
-	w.staticAccount.negativeBalance = w.staticAccount.balance
-	w.staticAccount.mu.Unlock()
-
-	// manually trigger a refill
-	w.managedRefillAccount()
-
-	// verify the account is on cooldown
-	if !w.staticAccount.managedOnCooldown() {
-		t.Fatal("Account should be on cooldown")
-	}
-
-	// verify recent error and consecutive failures are set
-	w.staticAccount.mu.Lock()
-	cf := w.staticAccount.consecutiveFailures
-	re := w.staticAccount.recentErr
-	w.staticAccount.mu.Unlock()
-	if cf == 0 {
-		t.Fatal("Consecutive failures should be larger than zero")
-	}
-	if re == nil {
-		t.Fatal("Recent Error should be set")
-	}
-
-	// the workerloop should have synced the account balance
-	if err := build.Retry(100, 100*time.Millisecond, func() error {
-		w.staticAccount.mu.Lock()
-		defer w.staticAccount.mu.Unlock()
-		if !w.staticAccount.negativeBalance.IsZero() {
-			return errors.New("worker account balance not reset")
-		}
-		return nil
-	}); err != nil {
-		t.Fatal(err)
-	}
-
-	// run a couple of has sector jobs to spend money
-	cc := make(chan struct{})
-	rc := make(chan *jobHasSectorResponse)
-	jhs := w.newJobHasSector(cc, rc, crypto.Hash{})
-	for i := 0; i < 100; i++ {
-		if !w.staticJobHasSectorQueue.callAdd(jhs) {
-			t.Fatal("could not add job to queue")
-		}
-	}
-
-	// manually trigger a refill
-	w.managedRefillAccount()
-
-	// check if 'consecutiveFailures' has been reset to 0
-	if err := build.Retry(100, 100*time.Millisecond, func() error {
-		w.staticAccount.mu.Lock()
-		cf := w.staticAccount.consecutiveFailures
-		w.staticAccount.mu.Unlock()
-		if cf != 0 {
-			return errors.New("consecutive failures not reset")
-		}
-		return nil
-	}); err != nil {
-		t.Fatal(err)
-	}
-
-	// verify the account is not on cooldown
-	if w.staticAccount.managedOnCooldown() {
-		t.Fatal("Account should not be on cooldown")
-	}
-}
-
-=======
->>>>>>> 8f2f8ad1
 // testWorkerAccountHostAccountBalance verifies the functionality of
 // staticHostAccountBalance that performs the account balance RPC on the host
 func testWorkerAccountHostAccountBalance(t *testing.T, wt *workerTester) {
