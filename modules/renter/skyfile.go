package renter

// skyfile.go provides the tools for creating and uploading skyfiles, and then
// receiving the associated skylinks to recover the files. The skyfile is the
// fundamental data structure underpinning Skynet.
//
// The primary trick of the skyfile is that the initial data is stored entirely
// in a single sector which is put on the Sia network using 1-of-N redundancy.
// Every replica has an identical Merkle root, meaning that someone attempting
// to fetch the file only needs the Merkle root and then some way to ask hosts
// on the network whether they have access to the Merkle root.
//
// That single sector then contains all of the other information that is
// necessary to recover the rest of the file. If the file is small enough, the
// entire file will be stored within the single sector. If the file is larger,
// the Merkle roots that are needed to download the remaining data get encoded
// into something called a 'fanout'. While the base chunk is required to use
// 1-of-N redundancy, the fanout chunks can use more sophisticated redundancy.
//
// The 1-of-N redundancy requirement really stems from the fact that Skylinks
// are only 34 bytes of raw data, meaning that there's only enough room in a
// Skylink to encode a single root. The fanout however has much more data to
// work with, meaning there is space to describe much fancier redundancy schemes
// and data fetching patterns.
//
// Skyfiles also contain some metadata which gets encoded as json. The
// intention is to allow uploaders to put any arbitrary metadata fields into
// their file and know that users will be able to see that metadata after
// downloading. A couple of fields such as the mode of the file are supported at
// the base level by Sia.

import (
	"bytes"
	"encoding/json"
	"fmt"
	"io"
	"math"
	"time"

	"gitlab.com/NebulousLabs/Sia/fixtures"
	"gitlab.com/NebulousLabs/Sia/skynet"

	"gitlab.com/NebulousLabs/Sia/crypto"
	"gitlab.com/NebulousLabs/Sia/modules"
	"gitlab.com/NebulousLabs/Sia/modules/renter/filesystem"
	"gitlab.com/NebulousLabs/Sia/modules/renter/filesystem/siafile"
	"gitlab.com/NebulousLabs/Sia/skykey"
	"gitlab.com/NebulousLabs/Sia/types"
	"gitlab.com/NebulousLabs/errors"
)

const (
	// SkyfileDefaultBaseChunkRedundancy establishes the default redundancy for
	// the base chunk of a skyfile.
	SkyfileDefaultBaseChunkRedundancy = 10
)

var (
	// ErrMetadataTooBig is the error returned when the metadata exceeds a
	// sectorsize.
	ErrMetadataTooBig = errors.New("metadata exceeds sectorsize")

	// ErrRedundancyNotSupported is the error returned when trying to convert a
	// Siafile that was uploaded with redundancy that is not currently supported
	// by Skynet
	ErrRedundancyNotSupported = errors.New("skylinks currently only support 1-of-N redundancy, other redundancies will be supported in a later version")

	// ErrSkylinkBlocked is the error returned when a skylink is blocked
	ErrSkylinkBlocked = errors.New("skylink is blocked")

	// ExtendedSuffix is the suffix that is added to a skyfile siapath if it is
	// a large file upload
	ExtendedSuffix = "-extended"
)

// skyfileBuildBaseSector will take all of the elements of the base sector and
// copy them into a freshly created base sector.
func skyfileBuildBaseSector(layoutBytes, fanoutBytes, metadataBytes, fileBytes []byte) ([]byte, uint64) {
	baseSector := make([]byte, modules.SectorSize)
	offset := 0
	copy(baseSector[offset:], layoutBytes)
	offset += len(layoutBytes)
	copy(baseSector[offset:], fanoutBytes)
	offset += len(fanoutBytes)
	copy(baseSector[offset:], metadataBytes)
	offset += len(metadataBytes)
	copy(baseSector[offset:], fileBytes)
	offset += len(fileBytes)
	return baseSector, uint64(offset)
}

// skyfileEstablishDefaults will set any zero values in the lup to be equal to
// the desired defaults.
func skyfileEstablishDefaults(lup *modules.SkyfileUploadParameters) error {
	if lup.BaseChunkRedundancy == 0 {
		lup.BaseChunkRedundancy = SkyfileDefaultBaseChunkRedundancy
	}
	return nil
}

// skyfileMetadataBytes will return the marshalled/encoded bytes for the
// skyfile metadata.
func skyfileMetadataBytes(lm modules.SkyfileMetadata) ([]byte, error) {
	// Compose the metadata into the leading chunk.
	metadataBytes, err := json.Marshal(lm)
	if err != nil {
		return nil, errors.AddContext(err, "unable to marshal the link file metadata")
	}
	return metadataBytes, nil
}

// fileUploadParamsFromLUP will derive the FileUploadParams to use when
// uploading the base chunk siafile of a skyfile using the skyfile's upload
// parameters.
func fileUploadParamsFromLUP(lup modules.SkyfileUploadParameters) (modules.FileUploadParams, error) {
	// Create parameters to upload the file with 1-of-N erasure coding and no
	// encryption. This should cause all of the pieces to have the same Merkle
	// root, which is critical to making the file discoverable to viewnodes and
	// also resilient to host failures.
	ec, err := siafile.NewRSSubCode(1, int(lup.BaseChunkRedundancy)-1, crypto.SegmentSize)
	if err != nil {
		return modules.FileUploadParams{}, errors.AddContext(err, "unable to create erasure coder")
	}
	return modules.FileUploadParams{
		SiaPath:             lup.SiaPath,
		ErasureCode:         ec,
		Force:               lup.Force,
		DisablePartialChunk: true,  // must be set to true - partial chunks change, content addressed files must not change.
		Repair:              false, // indicates whether this is a repair operation
	}, nil
}

// streamerFromReader wraps a bytes.Reader to give it a Close() method, which
// allows it to satisfy the modules.Streamer interface.
type streamerFromReader struct {
	*bytes.Reader
}

// Close is a no-op because a bytes.Reader doesn't need to be closed.
func (sfr *streamerFromReader) Close() error {
	return nil
}

// streamerFromSlice returns a modules.Streamer given a slice. This is
// non-trivial because a bytes.Reader does not implement Close.
func streamerFromSlice(b []byte) modules.Streamer {
	reader := bytes.NewReader(b)
	return &streamerFromReader{
		Reader: reader,
	}
}

// CreateSkylinkFromSiafile creates a skyfile from a siafile. This requires
// uploading a new skyfile which contains fanout information pointing to the
// siafile data. The SiaPath provided in 'lup' indicates where the new base
// sector skyfile will be placed, and the siaPath provided as its own input is
// the siaPath of the file that is being used to create the skyfile.
func (r *Renter) CreateSkylinkFromSiafile(lup modules.SkyfileUploadParameters, siaPath modules.SiaPath) (_ modules.Skylink, err error) {
	// Set reasonable default values for any lup fields that are blank.
	err = skyfileEstablishDefaults(&lup)
	if err != nil {
		return modules.Skylink{}, errors.AddContext(err, "skyfile upload parameters are incorrect")
	}

	// Grab the filenode for the provided siapath.
	fileNode, err := r.staticFileSystem.OpenSiaFile(siaPath)
	if err != nil {
		return modules.Skylink{}, errors.AddContext(err, "unable to open siafile")
	}
	defer func() {
		err = errors.Compose(err, fileNode.Close())
	}()

	// Override the metadata with the info from the fileNode.
	lup.FileMetadata = modules.SkyfileMetadata{
		Filename: siaPath.Name(),
		Mode:     fileNode.Mode(),
		Length:   fileNode.Size(),
	}
	return r.managedCreateSkylinkFromFileNode(lup, fileNode)
}

// managedCreateSkylinkFromFileNode creates a skylink from a file node.
//
// The name needs to be passed in explicitly because a file node does not track
// its own name, which allows the file to be renamed concurrently without
// causing any race conditions.
func (r *Renter) managedCreateSkylinkFromFileNode(lup modules.SkyfileUploadParameters, fileNode *filesystem.FileNode) (modules.Skylink, error) {
	// First check if any of the skylinks associated with the siafile are blocked
	skylinkstrs := fileNode.Metadata().Skylinks
	for _, skylinkstr := range skylinkstrs {
		var skylink modules.Skylink
		err := skylink.LoadString(skylinkstr)
		if err != nil {
			// If there is an error just continue as we shouldn't prevent the
			// conversion due to bad old skylinks
			//
			// Log the error for debugging purposes
			r.log.Printf("WARN: previous skylink for siafile %v could not be loaded from string; potentially corrupt skylink: %v", fileNode.SiaFilePath(), skylinkstr)
			continue
		}
		// Check if skylink is blocked
		if r.staticSkynetBlocklist.IsBlocked(skylink) {
			// Skylink is blocked, return error and try and delete file
			return modules.Skylink{}, errors.Compose(ErrSkylinkBlocked, r.DeleteFile(lup.SiaPath))
		}
	}

	// Check that the encryption key and erasure code is compatible with the
	// skyfile format. This is intentionally done before any heavy computation
	// to catch early errors.
	var sl skynet.SkyfileLayout
	masterKey := fileNode.MasterKey()
	if len(masterKey.Key()) > len(sl.KeyData) {
		return modules.Skylink{}, errors.New("cipher key is not supported by the skyfile format")
	}
	ec := fileNode.ErasureCode()
	if ec.Type() != siafile.ECReedSolomonSubShards64 {
		return modules.Skylink{}, errors.New("siafile has unsupported erasure code type")
	}
	// Deny the conversion of siafiles that are not 1 data piece. Not because we
	// cannot download them, but because it is currently inefficient to download
	// them.
	if ec.MinPieces() != 1 {
		return modules.Skylink{}, ErrRedundancyNotSupported
	}

	// Marshal the metadata.
	metadataBytes, err := skyfileMetadataBytes(lup.FileMetadata)
	if err != nil {
		return modules.Skylink{}, errors.AddContext(err, "error retrieving skyfile metadata bytes")
	}

	// Create the fanout for the siafile.
	fanoutBytes, err := skyfileEncodeFanout(fileNode)
	if err != nil {
		return modules.Skylink{}, errors.AddContext(err, "unable to encode the fanout of the siafile")
	}
	headerSize := uint64(skynet.SkyfileLayoutSize + len(metadataBytes) + len(fanoutBytes))
	if headerSize > modules.SectorSize {
		return modules.Skylink{}, fmt.Errorf("skyfile does not fit in leading chunk - metadata size plus fanout size must be less than %v bytes, metadata size is %v bytes and fanout size is %v bytes", modules.SectorSize-skynet.SkyfileLayoutSize, len(metadataBytes), len(fanoutBytes))
	}

	// Assemble the first chunk of the skyfile.
	sl = skynet.SkyfileLayout{
		Version:            skynet.SkyfileVersion,
		Filesize:           fileNode.Size(),
		MetadataSize:       uint64(len(metadataBytes)),
		FanoutSize:         uint64(len(fanoutBytes)),
		FanoutDataPieces:   uint8(ec.MinPieces()),
		FanoutParityPieces: uint8(ec.NumPieces() - ec.MinPieces()),
		CipherType:         masterKey.Type(),
	}
	// If we're uploading in plaintext, we put the key in the baseSector
	if !encryptionEnabled(lup) {
		copy(sl.KeyData[:], masterKey.Key())
	}

	// Create the base sector.
	baseSector, fetchSize := skyfileBuildBaseSector(sl.Encode(), fanoutBytes, metadataBytes, nil)

	// Encrypt the base sector if necessary.
	if encryptionEnabled(lup) {
		err = encryptBaseSectorWithSkykey(baseSector, sl, lup.FileSpecificSkykey)
		if err != nil {
			return modules.Skylink{}, errors.AddContext(err, "Failed to encrypt base sector for upload")
		}
	}

	// Create the skylink.
	baseSectorRoot := crypto.MerkleRoot(baseSector)
	skylink, err := modules.NewSkylinkV1(baseSectorRoot, 0, fetchSize)
	if err != nil {
		return modules.Skylink{}, errors.AddContext(err, "unable to build skylink")
	}
	if lup.DryRun {
		return skylink, nil
	}

	// Check if the new skylink is blocked
	if r.staticSkynetBlocklist.IsBlocked(skylink) {
		// Skylink is blocked, return error and try and delete file
		return modules.Skylink{}, errors.Compose(ErrSkylinkBlocked, r.DeleteFile(lup.SiaPath))
	}

	// Add the skylink to the siafiles.
	err = fileNode.AddSkylink(skylink)
	if err != nil {
		return skylink, errors.AddContext(err, "unable to add skylink to the sianodes")
	}

	// Upload the base sector.
	err = r.managedUploadBaseSector(lup, baseSector, skylink)
	if err != nil {
		return modules.Skylink{}, errors.AddContext(err, "Unable to upload base sector for file node. ")
	}

	return skylink, errors.AddContext(err, "unable to add skylink to the sianodes")
}

// managedCreateFileNodeFromReader takes the file upload parameters and a reader
// and returns a filenode. This method turns the reader into a FileNode without
// effectively uploading the data. It is used to perform a dry-run of a skyfile
// upload.
func (r *Renter) managedCreateFileNodeFromReader(up modules.FileUploadParams, reader io.Reader) (*filesystem.FileNode, error) {
	// Check the upload params first.
	fileNode, err := r.managedInitUploadStream(up)
	if err != nil {
		return nil, err
	}

	// Extract some helper variables
	hpk := types.SiaPublicKey{} // blank host key
	ec := fileNode.ErasureCode()
	psize := fileNode.PieceSize()
	csize := fileNode.ChunkSize()

	var peek []byte
	for chunkIndex := uint64(0); ; chunkIndex++ {
		// Grow the SiaFile to the right size.
		err := fileNode.SiaFile.GrowNumChunks(chunkIndex + 1)
		if err != nil {
			return nil, err
		}

		// Allocate data pieces and fill them with data from r.
		ss := NewStreamShard(reader, peek)
		err = func() (err error) {
			defer func() {
				err = errors.Compose(err, ss.Close())
			}()

			dataPieces, total, errRead := readDataPieces(ss, ec, psize)
			if errRead != nil {
				return errRead
			}

			dataEncoded, _ := ec.EncodeShards(dataPieces)
			for pieceIndex, dataPieceEnc := range dataEncoded {
				if err := fileNode.SiaFile.AddPiece(hpk, chunkIndex, uint64(pieceIndex), crypto.MerkleRoot(dataPieceEnc)); err != nil {
					return err
				}
			}

			adjustedSize := fileNode.Size() - csize + total
			if err := fileNode.SetFileSize(adjustedSize); err != nil {
				return errors.AddContext(err, "failed to adjust FileSize")
			}
			return nil
		}()
		if err != nil {
			return nil, err
		}

		_, err = ss.Result()
		if errors.Contains(err, io.EOF) {
			break
		}
		if err != nil {
			return nil, err
		}
	}
	return fileNode, nil
}

// Blocklist returns the merkleroots that are on the blocklist
func (r *Renter) Blocklist() ([]crypto.Hash, error) {
	err := r.tg.Add()
	if err != nil {
		return []crypto.Hash{}, err
	}
	defer r.tg.Done()
	return r.staticSkynetBlocklist.Blocklist(), nil
}

// UpdateSkynetBlocklist updates the list of hashed merkleroots that are blocked
func (r *Renter) UpdateSkynetBlocklist(additions, removals []crypto.Hash) error {
	err := r.tg.Add()
	if err != nil {
		return err
	}
	defer r.tg.Done()
	return r.staticSkynetBlocklist.UpdateBlocklist(additions, removals)
}

// Portals returns the list of known skynet portals.
func (r *Renter) Portals() ([]modules.SkynetPortal, error) {
	err := r.tg.Add()
	if err != nil {
		return []modules.SkynetPortal{}, err
	}
	defer r.tg.Done()
	return r.staticSkynetPortals.Portals(), nil
}

// UpdateSkynetPortals updates the list of known Skynet portals that are listed.
func (r *Renter) UpdateSkynetPortals(additions []modules.SkynetPortal, removals []modules.NetAddress) error {
	err := r.tg.Add()
	if err != nil {
		return err
	}
	defer r.tg.Done()
	return r.staticSkynetPortals.UpdatePortals(additions, removals)
}

// uploadSkyfileReadLeadingChunk will read the leading chunk of a skyfile. If
// entire file is small enough to fit inside of the leading chunk, the return
// value will be:
//
//   (fileBytes, nil, false, nil)
//
// And if the entire file is too large to fit inside of the leading chunk, the
// return value will be:
//
//   (nil, fileReader, true, nil)
//
// where the fileReader contains all of the data for the file, including the
// data that uploadSkyfileReadLeadingChunk had to read to figure out whether
// the file was too large to fit into the leading chunk.
func uploadSkyfileReadLeadingChunk(r io.Reader, headerSize uint64) ([]byte, io.Reader, bool, error) {
	// Check for underflow.
	if headerSize+1 > modules.SectorSize {
		return nil, nil, false, ErrMetadataTooBig
	}
	// Read data from the reader to fill out the remainder of the first sector.
	fileBytes := make([]byte, modules.SectorSize-headerSize, modules.SectorSize-headerSize+1) // +1 capacity for the peek byte
	size, err := io.ReadFull(r, fileBytes)
	if errors.Contains(err, io.EOF) || errors.Contains(err, io.ErrUnexpectedEOF) {
		err = nil
	}
	if err != nil {
		return nil, nil, false, errors.AddContext(err, "unable to read the file data")
	}
	// Set fileBytes to the right size.
	fileBytes = fileBytes[:size]

	// See whether there is more data in the reader. If there is no more data in
	// the reader, a small file will be signaled and the data that has been read
	// will be returned.
	peek := make([]byte, 1)
	n, peekErr := io.ReadFull(r, peek)
	if errors.Contains(peekErr, io.EOF) || errors.Contains(peekErr, io.ErrUnexpectedEOF) {
		peekErr = nil
	}
	if peekErr != nil {
		return nil, nil, false, errors.AddContext(err, "too much data provided, cannot create skyfile")
	}
	if n == 0 {
		// There is no more data, return the data that was read from the reader
		// and signal a small file.
		return fileBytes, nil, false, nil
	}

	// There is more data. Create a prepend reader using the data we've already
	// read plus the reader that we read from, effectively creating a new reader
	// that is identical to the one that was passed in if no data had been read.
	prependData := append(fileBytes, peek...)
	fullReader := io.MultiReader(bytes.NewReader(prependData), r)
	return nil, fullReader, true, nil
}

// managedUploadSkyfileLargeFile will accept a fileReader containing all of the
// data to a large siafile and upload it to the Sia network using
// 'callUploadStreamFromReader'. The final skylink is created by calling
// 'CreateSkylinkFromSiafile' on the resulting siafile.
func (r *Renter) managedUploadSkyfileLargeFile(lup modules.SkyfileUploadParameters, fileReader io.Reader) (modules.Skylink, error) {
	// Create the erasure coder to use when uploading the file. When going
	// through the 'managedUploadSkyfile' command, a 1-of-N scheme is always
	// used, where the redundancy of the data as a whole matches the proposed
	// redundancy for the base chunk.
	ec, err := siafile.NewRSSubCode(1, int(lup.BaseChunkRedundancy)-1, crypto.SegmentSize)
	if err != nil {
		return modules.Skylink{}, errors.AddContext(err, "unable to create erasure coder for large file")
	}
	// Create the siapath for the skyfile extra data. This is going to be the
	// same as the skyfile upload siapath, except with a suffix.
	siaPath, err := modules.NewSiaPath(lup.SiaPath.String() + ExtendedSuffix)
	if err != nil {
		return modules.Skylink{}, errors.AddContext(err, "unable to create SiaPath for large skyfile extended data")
	}
	fup := modules.FileUploadParams{
		SiaPath:             siaPath,
		ErasureCode:         ec,
		Force:               lup.Force,
		DisablePartialChunk: true,  // must be set to true - partial chunks change, content addressed files must not change.
		Repair:              false, // indicates whether this is a repair operation

		CipherType: crypto.TypePlain,
	}

	// Check if an encryption key was specified.
	if encryptionEnabled(lup) {
		fanoutSkykey, err := lup.FileSpecificSkykey.DeriveSubkey(fanoutNonceDerivation[:])
		if err != nil {
			return modules.Skylink{}, errors.AddContext(err, "unable to derive fanout subkey")
		}
		fup.CipherKey, err = fanoutSkykey.CipherKey()
		if err != nil {
			return modules.Skylink{}, errors.AddContext(err, "unable to get skykey cipherkey")
		}
		fup.CipherType = lup.FileSpecificSkykey.CipherType()
	}

	var fileNode *filesystem.FileNode
	if lup.DryRun {
		// In case of a dry-run we don't want to perform the actual upload,
		// instead we create a filenode that contains all of the data pieces and
		// their merkle roots.
		fileNode, err = r.managedCreateFileNodeFromReader(fup, fileReader)
		if err != nil {
			return modules.Skylink{}, errors.AddContext(err, "unable to upload large skyfile")
		}
	} else {
		// Upload the file using a streamer.
		fileNode, err = r.callUploadStreamFromReader(fup, fileReader)
		if err != nil {
			return modules.Skylink{}, errors.AddContext(err, "unable to upload large skyfile")
		}
	}

	// Defer closing and cleanup of the file in case this was a dry-run
	defer func() {
		err := fileNode.Close()
		if err != nil {
			r.log.Printf("Could not close node, err: %s\n", err.Error())
		}

		if lup.DryRun {
			if err := r.DeleteFile(siaPath); err != nil {
				r.log.Printf("unable to cleanup siafile after performing a dry run of the Skyfile upload, err: %s", err.Error())
			}
		}
	}()

	// Now that we know the filesize, extend the metadata.
	lup.FileMetadata.Length = fileNode.Size()

	// Convert the new siafile we just uploaded into a skyfile using the
	// convert function.
	return r.managedCreateSkylinkFromFileNode(lup, fileNode)
}

// managedUploadBaseSector will take the raw baseSector bytes and upload them,
// returning the resulting merkle root, and the fileNode of the siafile that is
// tracking the base sector.
func (r *Renter) managedUploadBaseSector(lup modules.SkyfileUploadParameters, baseSector []byte, skylink modules.Skylink) (err error) {
	fileUploadParams, err := fileUploadParamsFromLUP(lup)
	if err != nil {
		return errors.AddContext(err, "failed to create siafile upload parameters")
	}
	fileUploadParams.CipherType = crypto.TypePlain // the baseSector should be encrypted by the caller.

	// Perform the actual upload. This will require turning the base sector into
	// a reader.
	baseSectorReader := bytes.NewReader(baseSector)
	fileNode, err := r.callUploadStreamFromReader(fileUploadParams, baseSectorReader)
	if err != nil {
		return errors.AddContext(err, "failed to stream upload small skyfile")
	}
	defer func() {
		err = errors.Compose(err, fileNode.Close())
	}()

	// Add the skylink to the Siafile.
	err = fileNode.AddSkylink(skylink)
	return errors.AddContext(err, "unable to add skylink to siafile")
}

// managedUploadSkyfileSmallFile uploads a file that fits entirely in the
// leading chunk of a skyfile to the Sia network and returns the skylink that
// can be used to access the file.
func (r *Renter) managedUploadSkyfileSmallFile(lup modules.SkyfileUploadParameters, fileBytes []byte) (modules.Skylink, error) {
	// Complete the metadata by setting the length and marshal it.
	lup.FileMetadata.Length = uint64(len(fileBytes))
	metadataBytes, err := skyfileMetadataBytes(lup.FileMetadata)
	if err != nil {
		return modules.Skylink{}, errors.AddContext(err, "unable to retrieve skyfile metadata bytes")
	}

	sl := skynet.SkyfileLayout{
		Version:      skynet.SkyfileVersion,
		Filesize:     uint64(len(fileBytes)),
		MetadataSize: uint64(len(metadataBytes)),
		// No fanout is set yet.
		// If encryption is set in the upload params, this will be overwritten.
		CipherType: crypto.TypePlain,
	}

	// Create the base sector. This is done as late as possible so that any
	// errors are caught before a large block of memory is allocated.
	baseSector, fetchSize := skyfileBuildBaseSector(sl.Encode(), nil, metadataBytes, fileBytes) // 'nil' because there is no fanout

	if encryptionEnabled(lup) {
		err := encryptBaseSectorWithSkykey(baseSector, sl, lup.FileSpecificSkykey)
		if err != nil {
			return modules.Skylink{}, errors.AddContext(err, "Failed to encrypt base sector for upload")
		}
	}

	// Create the skylink.
	baseSectorRoot := crypto.MerkleRoot(baseSector) // Should be identical to the sector roots for each sector in the siafile.
	skylink, err := modules.NewSkylinkV1(baseSectorRoot, 0, fetchSize)
	if err != nil {
		return modules.Skylink{}, errors.AddContext(err, "failed to build the skylink")
	}

	// If this is a dry-run, we do not need to upload the base sector
	if lup.DryRun {
		return skylink, nil
	}

	// Upload the base sector.
	err = r.managedUploadBaseSector(lup, baseSector, skylink)
	if err != nil {
		return modules.Skylink{}, errors.AddContext(err, "failed to upload base sector")
	}
	return skylink, nil
}

// DownloadSkylink will take a link and turn it into the metadata and data of a
// download.
func (r *Renter) DownloadSkylink(link modules.Skylink, timeout time.Duration) (modules.SkyfileMetadata, modules.Streamer, error) {
	if err := r.tg.Add(); err != nil {
		return modules.SkyfileMetadata{}, nil, err
	}
	defer r.tg.Done()
	return r.managedDownloadSkylink(link, timeout)
}

// DownloadSkylinkRaw will take a link and turn it into the data of a download
// without any decoding of the metadata, fanout, or decryption.
func (r *Renter) DownloadSkylinkRaw(link modules.Skylink, timeout time.Duration) (modules.Streamer, error) {
	if err := r.tg.Add(); err != nil {
		return nil, err
	}
	defer r.tg.Done()
	baseSector, _, err := r.managedDownloadBaseSector(link, timeout)
	return streamerFromSlice(baseSector), err
}

// managedDownloadSkylink will take a link and turn it into the metadata and data of a
// download.
func (r *Renter) managedDownloadSkylink(link modules.Skylink, timeout time.Duration) (modules.SkyfileMetadata, modules.Streamer, error) {
	if r.deps.Disrupt("resolveSkylinkToFixture") {
		sf, err := fixtures.LoadSkylinkFixture(link)
		if err != nil {
			return modules.SkyfileMetadata{}, nil, errors.AddContext(err, "failed to fetch fixture")
		}
		return sf.Metadata, streamerFromSlice(sf.Content), nil
	}

<<<<<<< HEAD
	baseSector, streamer, err := r.managedDownloadBaseSector(link, timeout)
=======
	// Check if link is blocked
	if r.staticSkynetBlocklist.IsBlocked(link) {
		return modules.SkyfileMetadata{}, nil, ErrSkylinkBlocked
	}

	// Check if this skylink is already in the stream buffer set. If so, we can
	// skip the lookup procedure and use any data that other threads have
	// cached.
	id := link.DataSourceID()
	streamer, exists := r.staticStreamBufferSet.callNewStreamFromID(id, 0)
	if exists {
		return streamer.Metadata(), streamer, nil
	}

	// Pull the offset and fetchSize out of the skylink.
	offset, fetchSize, err := link.OffsetAndFetchSize()
	if err != nil {
		return modules.SkyfileMetadata{}, nil, errors.AddContext(err, "unable to parse skylink")
	}

	// Fetch the leading chunk.
	baseSector, err := r.DownloadByRoot(link.MerkleRoot(), offset, fetchSize, timeout)
>>>>>>> 402010c6
	if err != nil {
		return modules.SkyfileMetadata{}, nil, errors.AddContext(err, "unable to perform raw download of the skyfile")
	}
	if streamer != nil {
		return streamer.Metadata(), streamer, nil
	}

	// Check if the base sector is encrypted, and attempt to decrypt it.
	// This will fail if we don't have the decryption key.
	var fileSpecificSkykey skykey.Skykey
	if isEncryptedBaseSector(baseSector) {
		fileSpecificSkykey, err = r.decryptBaseSector(baseSector)
		if err != nil {
			return modules.SkyfileMetadata{}, nil, errors.AddContext(err, "Unable to decrypt skyfile base sector")
		}
	}

	// Parse out the metadata of the skyfile.
	layout, fanoutBytes, metadata, baseSectorPayload, err := skynet.ParseSkyfileMetadata(baseSector)
	if err != nil {
		return modules.SkyfileMetadata{}, nil, errors.AddContext(err, "error parsing skyfile metadata")
	}

	// If there is no fanout, all of the data will be contained in the base
	// sector, return a streamer using the data from the base sector.
	if layout.FanoutSize == 0 {
		streamer := streamerFromSlice(baseSectorPayload)
		return metadata, streamer, nil
	}

	// There is a fanout, create a fanout streamer and return that.
	fs, err := r.newFanoutStreamer(link, layout, metadata, fanoutBytes, timeout, fileSpecificSkykey)
	if err != nil {
		return modules.SkyfileMetadata{}, nil, errors.AddContext(err, "unable to create fanout fetcher")
	}
	return metadata, fs, nil
}

// managedDownloadBaseSector will download the baseSector for the skylink or
// return the active stream
func (r *Renter) managedDownloadBaseSector(link modules.Skylink, timeout time.Duration) ([]byte, *stream, error) {
	// Check if link is blacklisted
	if r.staticSkynetBlacklist.IsBlacklisted(link) {
		return nil, nil, ErrSkylinkBlacklisted
	}

	// Check if this skylink is already in the stream buffer set. If so, we can
	// skip the lookup procedure and use any data that other threads have
	// cached.
	id := link.DataSourceID()
	streamer, exists := r.staticStreamBufferSet.callNewStreamFromID(id, 0)
	if exists {
		return nil, streamer, nil
	}

	// Pull the offset and fetchSize out of the skylink.
	offset, fetchSize, err := link.OffsetAndFetchSize()
	if err != nil {
		return nil, nil, errors.AddContext(err, "unable to parse skylink")
	}

	// Fetch the leading chunk.
	baseSector, err := r.DownloadByRoot(link.MerkleRoot(), offset, fetchSize, timeout)
	if err != nil {
		return nil, nil, errors.AddContext(err, "unable to fetch base sector of skylink")
	}
	if len(baseSector) < skynet.SkyfileLayoutSize {
		return nil, nil, errors.New("download did not fetch enough data, layout cannot be decoded")
	}

	// Return the baseSector
	return baseSector, nil, nil
}

// PinSkylink wil fetch the file associated with the Skylink, and then pin all
// necessary content to maintain that Skylink.
func (r *Renter) PinSkylink(skylink modules.Skylink, lup modules.SkyfileUploadParameters, timeout time.Duration) error {
	// Check if link is blocked
	if r.staticSkynetBlocklist.IsBlocked(skylink) {
		return ErrSkylinkBlocked
	}

	// Set sane defaults for unspecified values.
	skyfileEstablishDefaults(&lup)

	// Fetch the leading chunk.
	baseSector, err := r.DownloadByRoot(skylink.MerkleRoot(), 0, modules.SectorSize, timeout)
	if err != nil {
		return errors.AddContext(err, "unable to fetch base sector of skylink")
	}
	if uint64(len(baseSector)) != modules.SectorSize {
		return errors.New("download did not fetch enough data, file cannot be re-pinned")
	}

	// Check if the base sector is encrypted, and attempt to decrypt it.
	var fileSpecificSkykey skykey.Skykey
	encrypted := isEncryptedBaseSector(baseSector)
	if encrypted {
		fileSpecificSkykey, err = r.decryptBaseSector(baseSector)
		if err != nil {
			return errors.AddContext(err, "Unable to decrypt skyfile base sector")
		}
	}

	// Parse out the metadata of the skyfile.
	layout, fanoutBytes, metadata, _, err := skynet.ParseSkyfileMetadata(baseSector)
	if err != nil {
		return errors.AddContext(err, "error parsing skyfile metadata")
	}

	// Start setting up the FUP.
	fup := modules.FileUploadParams{
		Force:               lup.Force,
		DisablePartialChunk: true,  // must be set to true - partial chunks change, content addressed files must not change.
		Repair:              false, // indicates whether this is a repair operation
		CipherType:          crypto.TypePlain,
	}

	// Re-encrypt the baseSector for upload and add the fanout key to the fup.
	if encrypted {
		err = encryptBaseSectorWithSkykey(baseSector, layout, fileSpecificSkykey)
		if err != nil {
			return errors.AddContext(err, "Error re-encrypting base sector")
		}

		// Derive the fanout key and add to the fup.
		fanoutSkykey, err := fileSpecificSkykey.DeriveSubkey(fanoutNonceDerivation[:])
		if err != nil {
			return errors.AddContext(err, "Error deriving fanout skykey")
		}
		fup.CipherKey, err = fanoutSkykey.CipherKey()
		if err != nil {
			return errors.AddContext(err, "Error getting fanout CipherKey")
		}
		fup.CipherType = fanoutSkykey.CipherType()

		// These fields aren't used yet, but we'll set them anyway to mimic behavior in
		// upload/download code for consistency.
		lup.SkykeyName = fileSpecificSkykey.Name
		lup.FileSpecificSkykey = fileSpecificSkykey
	}

	// Re-upload the baseSector.
	err = r.managedUploadBaseSector(lup, baseSector, skylink)
	if err != nil {
		return errors.AddContext(err, "unable to upload base sector")
	}

	// If there is no fanout, nothing more to do, the pin is complete.
	if layout.FanoutSize == 0 {
		return nil
	}
	// Create the erasure coder to use when uploading the file bulk.
	fup.ErasureCode, err = siafile.NewRSSubCode(int(layout.FanoutDataPieces), int(layout.FanoutParityPieces), crypto.SegmentSize)
	if err != nil {
		return errors.AddContext(err, "unable to create erasure coder for large file")
	}
	// Create the siapath for the skyfile extra data. This is going to be the
	// same as the skyfile upload siapath, except with a suffix.
	fup.SiaPath, err = modules.NewSiaPath(lup.SiaPath.String() + "-extended")
	if err != nil {
		return errors.AddContext(err, "unable to create SiaPath for large skyfile extended data")
	}

	// Create the fanout streamer that will download the file.
	streamer, err := r.newFanoutStreamer(skylink, layout, metadata, fanoutBytes, timeout, fileSpecificSkykey)
	if err != nil {
		return errors.AddContext(err, "Failed to create fanout streamer for large skyfile pin")
	}

	// Upload directly from the fanout download streamer.
	fileNode, err := r.callUploadStreamFromReader(fup, streamer)
	if err != nil {
		return errors.AddContext(err, "unable to upload large skyfile")
	}
	err = fileNode.AddSkylink(skylink)
	if err != nil {
		return errors.AddContext(err, "unable to upload skyfile fanout")
	}
	return nil
}

// UploadSkyfile will upload the provided data with the provided metadata,
// returning a skylink which can be used by any viewnode to recover the full
// original file and metadata. The skylink will be unique to the combination of
// both the file data and metadata.
func (r *Renter) UploadSkyfile(lup modules.SkyfileUploadParameters) (modules.Skylink, error) {
	// Set reasonable default values for any lup fields that are blank.
	err := skyfileEstablishDefaults(&lup)
	if err != nil {
		return modules.Skylink{}, errors.AddContext(err, "skyfile upload parameters are incorrect")
	}

	// If a skykey name or ID was specified, generate a file-specific key for this
	// upload.
	if encryptionEnabled(lup) && lup.SkykeyName != "" {
		key, err := r.SkykeyByName(lup.SkykeyName)
		if err != nil {
			return modules.Skylink{}, errors.AddContext(err, "UploadSkyfile unable to get skykey")
		}
		lup.FileSpecificSkykey, err = key.GenerateFileSpecificSubkey()
		if err != nil {
			return modules.Skylink{}, errors.AddContext(err, "UploadSkyfile unable to generate subkey")
		}
	} else if encryptionEnabled(lup) {
		key, err := r.SkykeyByID(lup.SkykeyID)
		if err != nil {
			return modules.Skylink{}, errors.AddContext(err, "UploadSkyfile unable to get skykey")
		}

		lup.FileSpecificSkykey, err = key.GenerateFileSpecificSubkey()
		if err != nil {
			return modules.Skylink{}, errors.AddContext(err, "UploadSkyfile unable to generate subkey")
		}
	}

	// Additional input check - this check is unique to uploading a skyfile
	// from a streamer. The convert siafile function does not need to be passed
	// a reader.
	if lup.Reader == nil {
		return modules.Skylink{}, errors.New("need to provide a stream of upload data")
	}

	// Create a dummy metadata and marshal it for computing the size of the
	// header. By using the maximum length, we make sure that we reserve enough
	// space.
	dummyMD := lup.FileMetadata
	dummyMD.Length = math.MaxUint64
	dummyMDBytes, err := skyfileMetadataBytes(dummyMD)
	if err != nil {
		return modules.Skylink{}, errors.AddContext(err, "unable to retrieve skyfile metadata bytes")
	}

	// Read data from the lup reader. If the file data provided fits entirely
	// into the leading chunk, this method will use that data to upload a
	// skyfile directly. If the file data provided does not fit entirely into
	// the leading chunk, a separate method will be called to upload the file
	// separately using upload streaming, and then the siafile conversion
	// function will be used to generate the final skylink.
	headerSize := uint64(skynet.SkyfileLayoutSize + len(dummyMDBytes))
	fileBytes, fileReader, largeFile, err := uploadSkyfileReadLeadingChunk(lup.Reader, headerSize)
	if err != nil {
		return modules.Skylink{}, errors.AddContext(err, "unable to retrieve leading chunk file bytes")
	}

	var skylink modules.Skylink
	if largeFile {
		skylink, err = r.managedUploadSkyfileLargeFile(lup, fileReader)
	} else {
		skylink, err = r.managedUploadSkyfileSmallFile(lup, fileBytes)
	}
	if err != nil {
		return modules.Skylink{}, errors.AddContext(err, "unable to upload skyfile")
	}
	if lup.DryRun {
		return skylink, nil
	}

	// Check if skylink is blocked
	if !r.staticSkynetBlocklist.IsBlocked(skylink) {
		return skylink, nil
	}

	// Skylink is blocked, try and delete the file and return an error
	deleteErr := r.DeleteFile(lup.SiaPath)
	if largeFile {
		extendedSiaPath, err := modules.NewSiaPath(lup.SiaPath.String() + ExtendedSuffix)
		if err != nil {
			return modules.Skylink{}, errors.AddContext(err, "unable to create extended SiaPath for large skyfile deletion")
		}
		deleteErr = errors.Compose(deleteErr, r.DeleteFile(extendedSiaPath))
	}
	return modules.Skylink{}, errors.Compose(ErrSkylinkBlocked, deleteErr)
}<|MERGE_RESOLUTION|>--- conflicted
+++ resolved
@@ -649,32 +649,7 @@
 		return sf.Metadata, streamerFromSlice(sf.Content), nil
 	}
 
-<<<<<<< HEAD
 	baseSector, streamer, err := r.managedDownloadBaseSector(link, timeout)
-=======
-	// Check if link is blocked
-	if r.staticSkynetBlocklist.IsBlocked(link) {
-		return modules.SkyfileMetadata{}, nil, ErrSkylinkBlocked
-	}
-
-	// Check if this skylink is already in the stream buffer set. If so, we can
-	// skip the lookup procedure and use any data that other threads have
-	// cached.
-	id := link.DataSourceID()
-	streamer, exists := r.staticStreamBufferSet.callNewStreamFromID(id, 0)
-	if exists {
-		return streamer.Metadata(), streamer, nil
-	}
-
-	// Pull the offset and fetchSize out of the skylink.
-	offset, fetchSize, err := link.OffsetAndFetchSize()
-	if err != nil {
-		return modules.SkyfileMetadata{}, nil, errors.AddContext(err, "unable to parse skylink")
-	}
-
-	// Fetch the leading chunk.
-	baseSector, err := r.DownloadByRoot(link.MerkleRoot(), offset, fetchSize, timeout)
->>>>>>> 402010c6
 	if err != nil {
 		return modules.SkyfileMetadata{}, nil, errors.AddContext(err, "unable to perform raw download of the skyfile")
 	}
@@ -716,9 +691,9 @@
 // managedDownloadBaseSector will download the baseSector for the skylink or
 // return the active stream
 func (r *Renter) managedDownloadBaseSector(link modules.Skylink, timeout time.Duration) ([]byte, *stream, error) {
-	// Check if link is blacklisted
-	if r.staticSkynetBlacklist.IsBlacklisted(link) {
-		return nil, nil, ErrSkylinkBlacklisted
+	// Check if link is blocked
+	if r.staticSkynetBlocklist.IsBlocked(link) {
+		return nil, nil, ErrSkylinkBlocked
 	}
 
 	// Check if this skylink is already in the stream buffer set. If so, we can
