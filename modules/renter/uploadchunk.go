--- conflicted
+++ resolved
@@ -25,12 +25,7 @@
 	// Information about the file. localPath may be the empty string if the file
 	// is known not to exist locally.
 	id        uploadChunkID
-<<<<<<< HEAD
-	fileEntry *siafile.SiaFileSetEntry
-=======
 	fileEntry *filesystem.FileNode
-	threadUID int
->>>>>>> 48eb61cb
 
 	// Information about the chunk, namely where it exists within the file.
 	//
