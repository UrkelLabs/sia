package renter

import (
	"sync/atomic"
	"time"

	"gitlab.com/NebulousLabs/Sia/build"

	"gitlab.com/NebulousLabs/errors"
)

type (
	// workerLoopState tracks the state of the worker loop.
	workerLoopState struct {
		// Variable to ensure only one serial job is running at a time.
		atomicSerialJobRunning uint64

		// Variables to track the total amount of async data outstanding. This
		// indicates the total amount of data that we expect to use from async
		// jobs that we have submitted for the worker.
		atomicReadDataOutstanding  uint64
		atomicWriteDataOutstanding uint64

		// The read data limit and the write data limit define how much work is
		// allowed to be outstanding before new jobs will be blocked from being
		// launched async.
		atomicReadDataLimit  uint64
		atomicWriteDataLimit uint64
	}
)

// staticSerialJobRunning indicates whether a serial job is currently running
// for the worker.
func (wls *workerLoopState) staticSerialJobRunning() bool {
	return atomic.LoadUint64(&wls.atomicSerialJobRunning) == 1
}

// staticFinishSerialJob will update the worker loop state to indicate that a
// serial job has completed.
func (wls *workerLoopState) staticFinishSerialJob() {
	atomic.StoreUint64(&wls.atomicSerialJobRunning, 0)
}

// externLaunchSerialJob will launch a serial job for the worker, ensuring that
// exclusivity is handled correctly.
//
// The 'extern' indicates that this function is only allowed to be called from
// 'threadedWorkLoop', and it is expected that only one instance of
// 'threadedWorkLoop' is ever created per-worker.
func (w *worker) externLaunchSerialJob(job func()) {
	// Sanity check - no other job should be running at this point.
	if atomic.LoadUint64(&w.staticLoopState.atomicSerialJobRunning) != 0 {
		w.renter.log.Critical("running a job when another job is already running")
	}

	// Mark that there is now a job running.
	atomic.StoreUint64(&w.staticLoopState.atomicSerialJobRunning, 1)
	fn := func() {
		// Execute the job in a goroutine.
		job()
		// After the job has executed, update to indicate that no serial job
		// is running.
		atomic.StoreUint64(&w.staticLoopState.atomicSerialJobRunning, 0)
		// After updating to indicate that no serial job is running, wake the
		// worker to check for a new serial job.
		w.staticWake()
	}
	err := w.renter.tg.Launch(fn)
	if err != nil {
		// Renter has closed, job will not be executed.
		atomic.StoreUint64(&w.staticLoopState.atomicSerialJobRunning, 0)
		return
	}
}

// externTryLaunchSerialJob will attempt to launch a serial job on the worker.
// Only one serial job is allowed to be running at a time (each serial job
// requires exclusive access to the worker's contract). If there is already a
// serial job running, nothing will happen.
//
// The 'extern' indicates that this function is only allowed to be called from
// 'threadedWorkLoop', and it is expected that only one instance of
// 'threadedWorkLoop' is ever created per-worker.
func (w *worker) externTryLaunchSerialJob() {
	// If there is already a serial job running, that job has exclusivity, do
	// nothing.
	if w.staticLoopState.staticSerialJobRunning() {
		return
	}

	// Perform a disrupt for testing. See the implementation in
	// workerloop_test.go for more info.
	if w.renter.deps.Disrupt("TestJobSerialExecution") {
		return
	}

	// Check every potential serial job that the worker may be required to
	// perform. This scheduling allows a flood of jobs earlier in the list to
	// starve out jobs later in the list. At some point we will probably
	// revisit this to try and address the starvation issue.
	if w.staticNeedsPriceTableUpdate() {
		w.externLaunchSerialJob(w.staticUpdatePriceTable)
		return
	}
	if w.managedAccountNeedsRefill() {
		w.externLaunchSerialJob(w.managedRefillAccount)
		return
	}
	if w.staticFetchBackupsJobQueue.managedHasJob() {
		w.externLaunchSerialJob(w.managedPerformFetchBackupsJob)
		return
	}
	job := w.staticJobUploadSnapshotQueue.callNext()
	if job != nil {
		w.externLaunchSerialJob(job.callExecute)
		return
	}
	if w.staticJobQueueDownloadByRoot.managedHasJob() {
		w.externLaunchSerialJob(w.managedLaunchJobDownloadByRoot)
		return
	}
	if w.managedHasDownloadJob() {
		w.externLaunchSerialJob(w.managedPerformDownloadChunkJob)
		return
	}
	if w.managedHasUploadJob() {
		w.externLaunchSerialJob(w.managedPerformUploadChunkJob)
		return
	}
}

// externLaunchAsyncJob accepts a function to retrieve a job and then uses that
// to retrieve a job and launch it. The bandwidth consumption will be updated as
// the job starts and finishes.
func (w *worker) externLaunchAsyncJob(job workerJob) bool {
	// Add the resource requirements to the worker loop state.
	uploadBandwidth, downloadBandwidth := job.callExpectedBandwidth()
	atomic.AddUint64(&w.staticLoopState.atomicReadDataOutstanding, downloadBandwidth)
	atomic.AddUint64(&w.staticLoopState.atomicWriteDataOutstanding, uploadBandwidth)
	fn := func() {
		job.callExecute()
		// Subtract the outstanding data now that the job is complete. Atomic
		// subtraction works by adding and using some bit tricks.
		atomic.AddUint64(&w.staticLoopState.atomicReadDataOutstanding, -downloadBandwidth)
		atomic.AddUint64(&w.staticLoopState.atomicWriteDataOutstanding, -uploadBandwidth)
		// Wake the worker to run any additional async jobs that may have been
		// blocked / ignored because there was not enough bandwidth available.
		w.staticWake()
	}
	err := w.renter.tg.Launch(fn)
	if err != nil {
		// Renter has closed, but we want to represent that the work was
		// processed anyway - returning true indicates that the worker should
		// continue processing jobs.
		atomic.AddUint64(&w.staticLoopState.atomicReadDataOutstanding, -downloadBandwidth)
		atomic.AddUint64(&w.staticLoopState.atomicWriteDataOutstanding, -uploadBandwidth)
		return true
	}
	return true
}

// externTryLaunchAsyncJob will look at the async jobs which are in the worker
// queue and attempt to launch any that are ready. The job launcher will fail if
// the price table is out of date or if the worker account is empty.
//
// The job launcher will also fail if the worker has too much work in jobs
// already queued. Every time a job is launched, a bandwidth estimate is made.
// The worker will not allow more than a certain amount of bandwidth to be
// queued at once to prevent jobs from being spread too thin and sharing too
// much bandwidth.
func (w *worker) externTryLaunchAsyncJob() bool {
	// Verify that the worker has not reached its limits for doing multiple
	// jobs at once.
	readLimit := atomic.LoadUint64(&w.staticLoopState.atomicReadDataLimit)
	writeLimit := atomic.LoadUint64(&w.staticLoopState.atomicWriteDataLimit)
	readOutstanding := atomic.LoadUint64(&w.staticLoopState.atomicReadDataOutstanding)
	writeOutstanding := atomic.LoadUint64(&w.staticLoopState.atomicWriteDataOutstanding)
	if readOutstanding > readLimit || writeOutstanding > writeLimit {
		// Worker does not need to discard jobs, it is making progress, it's
		// just not launching any new jobs until its current jobs finish up.
		return false
	}

	// Perform a disrupt for testing. This is some code that ensures async job
	// launches are controlled correctly. The disrupt operates on a mock worker,
	// so it needs to happen after the ratelimit checks but before the cache,
	// price table, and account checks.
	if w.renter.deps.Disrupt("TestAsyncJobLaunches") {
		return true
	}

	// Hosts that do not support the async protocol cannot do async jobs.
	cache := w.staticCache()
	if build.VersionCmp(cache.staticHostVersion, minAsyncVersion) < 0 {
<<<<<<< HEAD
		w.managedDiscardAsyncJobs()
=======
		w.managedDiscardAsyncJobs(errors.New("host version does not support async jobs"))
>>>>>>> 6644772a
		return false
	}

	// A valid price table is required to perform async tasks.
	if !w.staticPriceTable().staticValid() {
<<<<<<< HEAD
		w.managedDiscardAsyncJobs()
=======
		w.managedDiscardAsyncJobs(errors.New("price table with host is no longer valid"))
>>>>>>> 6644772a
		return false
	}

	// If the account is on cooldown, drop all async jobs.
	if w.staticAccount.managedOnCooldown() {
<<<<<<< HEAD
		w.managedDiscardAsyncJobs()
		return false
	}

	// Verify that the worker has not reached its limits for doing multiple
	// jobs at once.
	readLimit := atomic.LoadUint64(&w.staticLoopState.atomicReadDataLimit)
	writeLimit := atomic.LoadUint64(&w.staticLoopState.atomicWriteDataLimit)
	readOutstanding := atomic.LoadUint64(&w.staticLoopState.atomicReadDataOutstanding)
	writeOutstanding := atomic.LoadUint64(&w.staticLoopState.atomicWriteDataOutstanding)
	if readOutstanding > readLimit || writeOutstanding > writeLimit {
		// Worker does not need to dump jobs, it is making progress, it's just
		// not launching any new jobs until its current jobs finish up.
=======
		w.managedDiscardAsyncJobs(errors.New("the worker account is on cooldown"))
>>>>>>> 6644772a
		return false
	}

	// Check every potential async job that can be launched.
	job := w.staticJobHasSectorQueue.callNext()
	if job != nil {
		w.externLaunchAsyncJob(job)
		return true
	}
	job = w.staticJobReadSectorQueue.callNext()
	if job != nil {
		w.externLaunchAsyncJob(job)
		return true
	}
	return false
}

// managedBlockUntilReady will block until the worker has internet connectivity.
// 'false' will be returned if a kill signal is received or if the renter is
// shut down before internet connectivity is restored. 'true' will be returned
// if internet connectivity is successfully restored.
func (w *worker) managedBlockUntilReady() bool {
	// Check internet connectivity. If the worker does not have internet
	// connectivity, block until connectivity is restored.
	for !w.renter.g.Online() {
		select {
		case <-w.renter.tg.StopChan():
			return false
		case <-w.killChan:
			return false
		case <-time.After(offlineCheckFrequency):
		}
	}
	return true
}

// managedDiscardAsyncJobs will drop all of the worker's async jobs because the
// worker has not met sufficient conditions to retain async jobs.
<<<<<<< HEAD
func (w *worker) managedDiscardAsyncJobs() {
	w.managedDiscardJobsHasSector()
	w.managedDiscardJobsReadSector()
=======
func (w *worker) managedDiscardAsyncJobs(err error) {
	w.staticJobHasSectorQueue.callDiscardAll(err)
	w.staticJobReadSectorQueue.callDiscardAll(err)
>>>>>>> 6644772a
}

// threadedWorkLoop is a perpetual loop run by the worker that accepts new jobs
// and performs them. Work is divided into two types of work, serial work and
// async work. Serial work requires exclusive access to the worker's contract,
// meaning that only one of these tasks can be performed at a time.  Async work
// can be performed with high parallelism.
func (w *worker) threadedWorkLoop() {
	// Upon shutdown, release all jobs.
	defer w.managedKillUploading()
	defer w.managedKillDownloading()
	defer w.managedKillFetchBackupsJobs()
	defer w.managedKillJobsDownloadByRoot()
<<<<<<< HEAD
	defer w.managedKillJobsHasSector()
	defer w.managedKillJobsReadSector()
=======
>>>>>>> 6644772a
	defer w.managedKillJobsDownloadByRoot()
	defer w.staticJobHasSectorQueue.callKill()
	defer w.staticJobReadSectorQueue.callKill()
	defer w.staticJobUploadSnapshotQueue.callKill()

	if build.VersionCmp(w.staticCache().staticHostVersion, minAsyncVersion) >= 0 {
		// The worker cannot execute any async tasks unless the price table of
		// the host is known, the balance of the worker account is known, and
		// the account has sufficient funds in it. This update is done as a
		// blocking update to ensure nothing else runs until the price table is
		// available.
		w.staticUpdatePriceTable()
		// TODO: Do a balance query on the host right here. Even if we had a clean
		// shutdown and know the exact balance, we should still be asking the host
		// what our balance is, because we don't want the host to be able to
		// distinguish between the times that we know our balance and the times that
		// we don't. Checking right at startup also allows us to give a quick
		// honesty check on the host.
		//
		// This update is done as a blocking update to ensure nothing else runs
		// until the account has filled.
		w.managedRefillAccount()
	}

	// The worker will continuously perform jobs in a loop.
	for {
		// There are certain conditions under which the worker should either
		// block or exit. This function will block until those conditions are
		// met, returning 'true' when the worker can proceed and 'false' if the
		// worker should exit.
		if !w.managedBlockUntilReady() {
			return
		}

		// Update the cache for the worker if needed.
		if !w.staticTryUpdateCache() {
			w.renter.log.Printf("worker %v is being killed because the cache could not be updated", w.staticHostPubKeyStr)
			return
		}

		// Attempt to launch a serial job. If there is already a job running,
		// this will no-op. If no job is running, a goroutine will be spun up
		// to run a job, this call is non-blocking.
		w.externTryLaunchSerialJob()

		// Attempt to launch an async job. If the async job launches
		// successfully, skip the blocking phase and attempt to launch another
		// async job.
		//
		// The worker will only allow a handful of async jobs to be running at
		// once, to protect the total usage of the network connection. The
		// worker wants to avoid a situation where 1,000 jobs each requiring a
		// large amount of bandwidth are all running simultaneously. If the
		// jobs are tiny in terms of resource footprints, the worker will allow
		// more of them to be running at once.
		if w.externTryLaunchAsyncJob() {
			continue
		}

		// Block until:
		//    + New work has been submitted
		//    + The worker is killed
		//    + The renter is stopped
		select {
		case <-w.wakeChan:
			continue
		case <-w.killChan:
			return
		case <-w.renter.tg.StopChan():
			return
		}
	}
}<|MERGE_RESOLUTION|>--- conflicted
+++ resolved
@@ -192,43 +192,19 @@
 	// Hosts that do not support the async protocol cannot do async jobs.
 	cache := w.staticCache()
 	if build.VersionCmp(cache.staticHostVersion, minAsyncVersion) < 0 {
-<<<<<<< HEAD
-		w.managedDiscardAsyncJobs()
-=======
 		w.managedDiscardAsyncJobs(errors.New("host version does not support async jobs"))
->>>>>>> 6644772a
 		return false
 	}
 
 	// A valid price table is required to perform async tasks.
 	if !w.staticPriceTable().staticValid() {
-<<<<<<< HEAD
-		w.managedDiscardAsyncJobs()
-=======
 		w.managedDiscardAsyncJobs(errors.New("price table with host is no longer valid"))
->>>>>>> 6644772a
 		return false
 	}
 
 	// If the account is on cooldown, drop all async jobs.
 	if w.staticAccount.managedOnCooldown() {
-<<<<<<< HEAD
-		w.managedDiscardAsyncJobs()
-		return false
-	}
-
-	// Verify that the worker has not reached its limits for doing multiple
-	// jobs at once.
-	readLimit := atomic.LoadUint64(&w.staticLoopState.atomicReadDataLimit)
-	writeLimit := atomic.LoadUint64(&w.staticLoopState.atomicWriteDataLimit)
-	readOutstanding := atomic.LoadUint64(&w.staticLoopState.atomicReadDataOutstanding)
-	writeOutstanding := atomic.LoadUint64(&w.staticLoopState.atomicWriteDataOutstanding)
-	if readOutstanding > readLimit || writeOutstanding > writeLimit {
-		// Worker does not need to dump jobs, it is making progress, it's just
-		// not launching any new jobs until its current jobs finish up.
-=======
 		w.managedDiscardAsyncJobs(errors.New("the worker account is on cooldown"))
->>>>>>> 6644772a
 		return false
 	}
 
@@ -267,15 +243,9 @@
 
 // managedDiscardAsyncJobs will drop all of the worker's async jobs because the
 // worker has not met sufficient conditions to retain async jobs.
-<<<<<<< HEAD
-func (w *worker) managedDiscardAsyncJobs() {
-	w.managedDiscardJobsHasSector()
-	w.managedDiscardJobsReadSector()
-=======
 func (w *worker) managedDiscardAsyncJobs(err error) {
 	w.staticJobHasSectorQueue.callDiscardAll(err)
 	w.staticJobReadSectorQueue.callDiscardAll(err)
->>>>>>> 6644772a
 }
 
 // threadedWorkLoop is a perpetual loop run by the worker that accepts new jobs
@@ -289,11 +259,6 @@
 	defer w.managedKillDownloading()
 	defer w.managedKillFetchBackupsJobs()
 	defer w.managedKillJobsDownloadByRoot()
-<<<<<<< HEAD
-	defer w.managedKillJobsHasSector()
-	defer w.managedKillJobsReadSector()
-=======
->>>>>>> 6644772a
 	defer w.managedKillJobsDownloadByRoot()
 	defer w.staticJobHasSectorQueue.callKill()
 	defer w.staticJobReadSectorQueue.callKill()
