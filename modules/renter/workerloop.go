package renter

import (
	"sync/atomic"
	"time"

	"gitlab.com/NebulousLabs/Sia/build"
)

type (
	// workerLoopState tracks the state of the worker loop.
	workerLoopState struct {
		// Variable to ensure only one serial job is running at a time.
		atomicSerialJobRunning uint64

		// Variables to track the total amount of async data outstanding. This
		// indicates the total amount of data that we expect to use from async
		// jobs that we have submitted for the worker.
		atomicReadDataOutstanding  uint64
		atomicWriteDataOutstanding uint64

		// The read data limit and the write data limit define how much work is
		// allowed to be outstanding before new jobs will be blocked from being
		// launched async.
		atomicReadDataLimit  uint64
		atomicWriteDataLimit uint64
	}

	// getAsyncJob defines a function which returns an async job plus a read
	// size and a write size for that job. The read and write size refer to the
	// amount of read and write network bandwidth that will be consumed by
	// calling fn(). If there is no job to perform, 'job' is expected to be nil.
	getAsyncJob func() (job func(), readSize uint64, writeSize uint64)
)

// staticSerialJobRunning indicates whether a serial job is currently running
// for the worker.
func (wls *workerLoopState) staticSerialJobRunning() bool {
	return atomic.LoadUint64(&wls.atomicSerialJobRunning) == 1
}

// staticFinishSerialJob will update the worker loop state to indicate that a
// serial job has completed.
func (wls *workerLoopState) staticFinishSerialJob() {
	atomic.StoreUint64(&wls.atomicSerialJobRunning, 0)
}

// externLaunchSerialJob will launch a serial job for the worker, ensuring that
// exclusivity is handled correctly.
//
// The 'extern' indicates that this function is only allowed to be called from
// 'threadedWorkLoop', and it is expected that only one instance of
// 'threadedWorkLoop' is ever created per-worker.
func (w *worker) externLaunchSerialJob(job func()) {
	// Sanity check - no other job should be running at this point.
	if atomic.LoadUint64(&w.staticLoopState.atomicSerialJobRunning) != 0 {
		w.renter.log.Critical("running a job when another job is already running")
	}

	// Mark that there is now a job running.
	atomic.StoreUint64(&w.staticLoopState.atomicSerialJobRunning, 1)
	fn := func() {
		// Execute the job in a goroutine.
		job()
		// After the job has executed, update to indicate that no serial job
		// is running.
		atomic.StoreUint64(&w.staticLoopState.atomicSerialJobRunning, 0)
		// After updating to indicate that no serial job is running, wake the
		// worker to check for a new serial job.
		w.staticWake()
	}
	err := w.renter.tg.Launch(fn)
	if err != nil {
		// Renter has closed, job will not be executed.
		atomic.StoreUint64(&w.staticLoopState.atomicSerialJobRunning, 0)
		return
	}
}

// externTryLaunchSerialJob will attempt to launch a serial job on the worker.
// Only one serial job is allowed to be running at a time (each serial job
// requires exclusive access to the worker's contract). If there is already a
// serial job running, nothing will happen.
//
// The 'extern' indicates that this function is only allowed to be called from
// 'threadedWorkLoop', and it is expected that only one instance of
// 'threadedWorkLoop' is ever created per-worker.
func (w *worker) externTryLaunchSerialJob() {
	// If there is already a serial job running, that job has exclusivity, do
	// nothing.
	if w.staticLoopState.staticSerialJobRunning() {
		return
	}

	// Perform a disrupt for testing. See the implementation in
	// workerloop_test.go for more info.
	if w.renter.deps.Disrupt("TestJobSerialization") {
		return
	}

	// Check every potential serial job that the worker may be required to
	// perform. This scheduling allows a flood of jobs earlier in the list to
	// starve out jobs later in the list. At some point we will probably
	// revisit this to try and address the starvation issue.
	if w.staticNeedsPriceTableUpdate() {
		w.externLaunchSerialJob(w.staticUpdatePriceTable)
		return
	}
	if w.managedAccountNeedsRefill() {
		w.externLaunchSerialJob(w.managedRefillAccount)
		return
	}
	if w.staticFetchBackupsJobQueue.managedHasJob() {
		w.externLaunchSerialJob(w.managedPerformFetchBackupsJob)
		return
	}
	job := w.staticJobUploadSnapshotQueue.callNext()
	if job != nil {
		w.externLaunchSerialJob(job.callExecute)
		return
	}
	if w.staticJobQueueDownloadByRoot.managedHasJob() {
		w.externLaunchSerialJob(w.managedLaunchJobDownloadByRoot)
		return
	}
	if w.managedHasDownloadJob() {
		w.externLaunchSerialJob(w.managedPerformDownloadChunkJob)
		return
	}
	if w.managedHasUploadJob() {
		w.externLaunchSerialJob(w.managedPerformUploadChunkJob)
		return
	}
}

// externLaunchAsyncJob accepts a function to retrieve a job and then uses that
// to retrieve a job and launch it. The bandwidth consumption will be updated as
// the job starts and finishes.
func (w *worker) externLaunchAsyncJob(getJob getAsyncJob) bool {
	// Get the job and its resource requirements.
	job, uploadBandwidth, downloadBandwidth := getJob()
	if job == nil {
		// No job available.
		return false
	}

	// Add the resource requirements to the worker loop state.
	atomic.AddUint64(&w.staticLoopState.atomicReadDataOutstanding, downloadBandwidth)
	atomic.AddUint64(&w.staticLoopState.atomicWriteDataOutstanding, uploadBandwidth)
	fn := func() {
		job()
		// Subtract the outstanding data now that the job is complete. Atomic
		// subtraction works by adding and using some bit tricks.
		atomic.AddUint64(&w.staticLoopState.atomicReadDataOutstanding, -downloadBandwidth)
		atomic.AddUint64(&w.staticLoopState.atomicWriteDataOutstanding, -uploadBandwidth)
		// Wake the worker to run any additional async jobs that may have been
		// blocked / ignored because there was not enough bandwidth available.
		w.staticWake()
	}
	err := w.renter.tg.Launch(fn)
	if err != nil {
		// Renter has closed, but we want to represent that the work was
		// processed anyway - returning true indicates that the worker should
		// continue processing jobs.
		atomic.AddUint64(&w.staticLoopState.atomicReadDataOutstanding, -downloadBandwidth)
		atomic.AddUint64(&w.staticLoopState.atomicWriteDataOutstanding, -uploadBandwidth)
		return true
	}
	return true
}

// externTryLaunchAsyncJob will look at the async jobs which are in the worker
// queue and attempt to launch any that are ready. The job launcher will fail if
// the price table is out of date or if the worker account is empty.
//
// The job launcher will also fail if the worker has too much work in jobs
// already queued. Every time a job is launched, a bandwidth estimate is made.
// The worker will not allow more than a certain amount of bandwidth to be
// queued at once to prevent jobs from being spread too thin and sharing too
// much bandwidth.
func (w *worker) externTryLaunchAsyncJob() bool {
	// Verify that the worker has not reached its limits for doing multiple
	// jobs at once.
	readLimit := atomic.LoadUint64(&w.staticLoopState.atomicReadDataLimit)
	writeLimit := atomic.LoadUint64(&w.staticLoopState.atomicWriteDataLimit)
	readOutstanding := atomic.LoadUint64(&w.staticLoopState.atomicReadDataOutstanding)
	writeOutstanding := atomic.LoadUint64(&w.staticLoopState.atomicWriteDataOutstanding)
	if readOutstanding > readLimit || writeOutstanding > writeLimit {
		// Worker does not need to discard jobs, it is making progress, it's
		// just not launching any new jobs until its current jobs finish up.
		return false
	}

	// Perform a disrupt for testing. This is some code that ensures async job
	// launches are controlled correctly. The disrupt operates on a mock worker,
	// so it needs to happen after the ratelimit checks but before the cache,
	// price table, and account checks.
	if w.renter.deps.Disrupt("TestAsyncJobLaunches") {
		return true
	}

	// Hosts that do not support the async protocol cannot do async jobs.
	cache := w.staticCache()
	if build.VersionCmp(cache.staticHostVersion, minAsyncVersion) < 0 {
		w.managedDiscardAsyncJobs()
		return false
	}

	// A valid price table is required to perform async tasks.
	if !w.staticPriceTable().staticValid() {
		w.managedDiscardAsyncJobs()
		return false
	}

	// If the account is on cooldown, drop all async jobs.
	if w.staticAccount.managedOnCooldown() {
		w.managedDiscardAsyncJobs()
<<<<<<< HEAD
		return false
	}

	// Verify that the worker has not reached its limits for doing multiple
	// jobs at once.
	readLimit := atomic.LoadUint64(&w.staticLoopState.atomicReadDataLimit)
	writeLimit := atomic.LoadUint64(&w.staticLoopState.atomicWriteDataLimit)
	readOutstanding := atomic.LoadUint64(&w.staticLoopState.atomicReadDataOutstanding)
	writeOutstanding := atomic.LoadUint64(&w.staticLoopState.atomicWriteDataOutstanding)
	if readOutstanding > readLimit || writeOutstanding > writeLimit {
		// Worker does not need to dump jobs, it is making progress, it's just
		// not launching any new jobs until its current jobs finish up.
=======
>>>>>>> a0647836
		return false
	}

	// Check every potential async job that can be launched.
	if w.externLaunchAsyncJob(w.staticJobHasSectorQueue.callNext) {
		return true
	}
	if w.externLaunchAsyncJob(w.staticJobReadSectorQueue.callNext) {
		return true
	}
	return false
}

// managedBlockUntilReady will block until the worker has internet connectivity.
// 'false' will be returned if a kill signal is received or if the renter is
// shut down before internet connectivity is restored. 'true' will be returned
// if internet connectivity is successfully restored.
func (w *worker) managedBlockUntilReady() bool {
	// Check internet connectivity. If the worker does not have internet
	// connectivity, block until connectivity is restored.
	for !w.renter.g.Online() {
		select {
		case <-w.renter.tg.StopChan():
			return false
		case <-w.killChan:
			return false
		case <-time.After(offlineCheckFrequency):
		}
	}
	return true
}

// managedDiscardAsyncJobs will drop all of the worker's async jobs because the
// worker has not met sufficient conditions to retain async jobs.
func (w *worker) managedDiscardAsyncJobs() {
<<<<<<< HEAD
	w.managedDiscardJobsHasSector()
	w.managedDiscardJobsReadSector()
=======
	/* - will be enabled when the full async job suite is implemented.
	w.managedDiscardJobsHasSector()
	w.managedDiscardJobsReadSector()
	*/
>>>>>>> a0647836
}

// threadedWorkLoop is a perpetual loop run by the worker that accepts new jobs
// and performs them. Work is divided into two types of work, serial work and
// async work. Serial work requires exclusive access to the worker's contract,
// meaning that only one of these tasks can be performed at a time.  Async work
// can be performed with high parallelism.
func (w *worker) threadedWorkLoop() {
	// Upon shutdown, release all jobs.
	defer w.managedKillUploading()
	defer w.managedKillDownloading()
	defer w.managedKillFetchBackupsJobs()
	defer w.managedKillJobsDownloadByRoot()
<<<<<<< HEAD
	defer w.managedKillJobsHasSector()
	defer w.managedKillJobsReadSector()
	defer w.managedKillJobsDownloadByRoot()
=======
	defer w.managedKillJobsDownloadByRoot()
	defer w.staticJobUploadSnapshotQueue.callKill()
	/* - will be enabled when the full async job suite is implemented
	defer w.managedKillJobsHasSector()
	defer w.managedKillJobsReadSector()
	*/
>>>>>>> a0647836

	if build.VersionCmp(w.staticCache().staticHostVersion, minAsyncVersion) >= 0 {
		// The worker cannot execute any async tasks unless the price table of
		// the host is known, the balance of the worker account is known, and
		// the account has sufficient funds in it. This update is done as a
		// blocking update to ensure nothing else runs until the price table is
		// available.
		w.staticUpdatePriceTable()
		// TODO: Do a balance query on the host right here. Even if we had a clean
		// shutdown and know the exact balance, we should still be asking the host
		// what our balance is, because we don't want the host to be able to
		// distinguish between the times that we know our balance and the times that
		// we don't. Checking right at startup also allows us to give a quick
		// honesty check on the host.
		//
		// This update is done as a blocking update to ensure nothing else runs
		// until the account has filled.
		w.managedRefillAccount()
	}

	// The worker will continuously perform jobs in a loop.
	for {
		// There are certain conditions under which the worker should either
		// block or exit. This function will block until those conditions are
		// met, returning 'true' when the worker can proceed and 'false' if the
		// worker should exit.
		if !w.managedBlockUntilReady() {
			return
		}

		// Update the cache for the worker if needed.
		if !w.staticTryUpdateCache() {
			w.renter.log.Printf("worker %v is being killed because the cache could not be updated", w.staticHostPubKeyStr)
			return
		}

		// Attempt to launch a serial job. If there is already a job running,
		// this will no-op. If no job is running, a goroutine will be spun up
		// to run a job, this call is non-blocking.
		w.externTryLaunchSerialJob()

		// Attempt to launch an async job. If the async job launches
		// successfully, skip the blocking phase and attempt to launch another
		// async job.
		//
		// The worker will only allow a handful of async jobs to be running at
		// once, to protect the total usage of the network connection. The
		// worker wants to avoid a situation where 1,000 jobs each requiring a
		// large amount of bandwidth are all running simultaneously. If the
		// jobs are tiny in terms of resource footprints, the worker will allow
		// more of them to be running at once.
		if w.externTryLaunchAsyncJob() {
			continue
		}

		// Block until:
		//    + New work has been submitted
		//    + The worker is killed
		//    + The renter is stopped
		select {
		case <-w.wakeChan:
			continue
		case <-w.killChan:
			return
		case <-w.renter.tg.StopChan():
			return
		}
	}
}<|MERGE_RESOLUTION|>--- conflicted
+++ resolved
@@ -215,21 +215,6 @@
 	// If the account is on cooldown, drop all async jobs.
 	if w.staticAccount.managedOnCooldown() {
 		w.managedDiscardAsyncJobs()
-<<<<<<< HEAD
-		return false
-	}
-
-	// Verify that the worker has not reached its limits for doing multiple
-	// jobs at once.
-	readLimit := atomic.LoadUint64(&w.staticLoopState.atomicReadDataLimit)
-	writeLimit := atomic.LoadUint64(&w.staticLoopState.atomicWriteDataLimit)
-	readOutstanding := atomic.LoadUint64(&w.staticLoopState.atomicReadDataOutstanding)
-	writeOutstanding := atomic.LoadUint64(&w.staticLoopState.atomicWriteDataOutstanding)
-	if readOutstanding > readLimit || writeOutstanding > writeLimit {
-		// Worker does not need to dump jobs, it is making progress, it's just
-		// not launching any new jobs until its current jobs finish up.
-=======
->>>>>>> a0647836
 		return false
 	}
 
@@ -265,15 +250,8 @@
 // managedDiscardAsyncJobs will drop all of the worker's async jobs because the
 // worker has not met sufficient conditions to retain async jobs.
 func (w *worker) managedDiscardAsyncJobs() {
-<<<<<<< HEAD
 	w.managedDiscardJobsHasSector()
 	w.managedDiscardJobsReadSector()
-=======
-	/* - will be enabled when the full async job suite is implemented.
-	w.managedDiscardJobsHasSector()
-	w.managedDiscardJobsReadSector()
-	*/
->>>>>>> a0647836
 }
 
 // threadedWorkLoop is a perpetual loop run by the worker that accepts new jobs
@@ -287,18 +265,10 @@
 	defer w.managedKillDownloading()
 	defer w.managedKillFetchBackupsJobs()
 	defer w.managedKillJobsDownloadByRoot()
-<<<<<<< HEAD
 	defer w.managedKillJobsHasSector()
 	defer w.managedKillJobsReadSector()
 	defer w.managedKillJobsDownloadByRoot()
-=======
-	defer w.managedKillJobsDownloadByRoot()
 	defer w.staticJobUploadSnapshotQueue.callKill()
-	/* - will be enabled when the full async job suite is implemented
-	defer w.managedKillJobsHasSector()
-	defer w.managedKillJobsReadSector()
-	*/
->>>>>>> a0647836
 
 	if build.VersionCmp(w.staticCache().staticHostVersion, minAsyncVersion) >= 0 {
 		// The worker cannot execute any async tasks unless the price table of
