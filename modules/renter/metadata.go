--- conflicted
+++ resolved
@@ -258,23 +258,12 @@
 	return metadata, nil
 }
 
-<<<<<<< HEAD
 // managedCalculateFileMetadatas calculates and returns the necessary metadata
 // information of multiple siafiles that need to be bubbled. Usually the return
 // value of a method is ignored when the returned error != nil. For
 // managedCalculateFileMetadatas we make an exception. The caller can decide
 // themselves whether to use the output in case of an error or not.
-func (r *Renter) managedCalculateFileMetadatas(siaPaths []modules.SiaPath) ([]bubbledMetadata, error) {
-=======
-// managedCalculateAndUpdateFileMetadatas calculates and returns the necessary
-// metadata information of multiple siafiles that need to be bubbled. The
-// calculated metadata information is also updated and saved to disk.
-// Usually the return value of a method is ignored when the returned error !=
-// nil. For managedCalculateAndUpdateFileMetadata we make an exception. The
-// caller can decide themselves whether to use the output in case of an error or
-// not.
-func (r *Renter) managedCalculateAndUpdateFileMetadatas(siaPaths []modules.SiaPath) (_ []bubbledMetadata, err error) {
->>>>>>> 91270b36
+func (r *Renter) managedCalculateFileMetadatas(siaPaths []modules.SiaPath) (_ []bubbledMetadata, err error) {
 	// Get cached offline and goodforrenew maps.
 	hostOfflineMap, hostGoodForRenewMap, _, _ := r.managedRenterContractsAndUtilities()
 
