--- conflicted
+++ resolved
@@ -199,14 +199,9 @@
 		renter:   r,
 	}
 	w.newPriceTable()
-<<<<<<< HEAD
-	w.newJobHasSectorQueue()
-	w.newJobReadSectorQueue()
-=======
 	w.initJobHasSectorQueue()
 	w.initJobReadSectorQueue()
 	w.initJobUploadSnapshotQueue()
->>>>>>> 6644772a
 	// Get the worker cache set up before returning the worker. This prevents a
 	// race condition in some tests.
 	if !w.staticTryUpdateCache() {
