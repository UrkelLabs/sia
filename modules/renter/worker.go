--- conflicted
+++ resolved
@@ -76,18 +76,6 @@
 		staticHostPubKey    types.SiaPublicKey
 		staticHostPubKeyStr string
 
-<<<<<<< HEAD
-=======
-		// Download variables related to queuing work. They have a separate
-		// mutex to minimize lock contention.
-		downloadChunks              *downloadChunks // Yet unprocessed work items.
-		downloadMu                  sync.Mutex
-		downloadTerminated          bool      // Has downloading been terminated for this worker?
-		downloadConsecutiveFailures int       // How many failures in a row?
-		downloadRecentFailure       time.Time // How recent was the last failure?
-		downloadRecentFailureErr    error     // What was the reason for the last failure?
-
->>>>>>> 69137259
 		// Job queues for the worker.
 		staticJobDownloadSnapshotQueue *jobDownloadSnapshotQueue
 		staticJobHasSectorQueue        *jobHasSectorQueue
@@ -258,7 +246,6 @@
 			atomicWriteDataLimit: initialConcurrentAsyncWriteData,
 		},
 
-		downloadChunks:    newDownloadChunks(),
 		unprocessedChunks: newUploadChunks(),
 		killChan:          make(chan struct{}),
 		wakeChan:          make(chan struct{}, 1),
