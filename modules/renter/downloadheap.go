package renter

// The download heap is a heap that contains all the chunks that we are trying
// to download, sorted by download priority. Each time there are resources
// available to kick off another download, a chunk is popped off the heap,
// prepared for downloading, and then sent off to the workers.
//
// Download jobs are added to the heap via a function call.

// TODO: renter.threadedDownloadLoop will not need to call `callUpdate` once the
// contractor is reporting changes in the contract set back to the worker
// subsystem.

import (
	"container/heap"
<<<<<<< HEAD
=======
	"io"
	"os"
	"sync/atomic"
>>>>>>> 48eb61cb
	"time"

	"gitlab.com/NebulousLabs/errors"
)

// downloadChunkHeap is a heap that is sorted first by file priority, then by
// the start time of the download, and finally by the index of the chunk.  As
// downloads are queued, they are added to the downloadChunkHeap. As resources
// become available to execute downloads, chunks are pulled off of the heap and
// distributed to workers.
type downloadChunkHeap []*unfinishedDownloadChunk

// Implementation of heap.Interface for downloadChunkHeap.
func (dch downloadChunkHeap) Len() int { return len(dch) }
func (dch downloadChunkHeap) Less(i, j int) bool {
	// First sort by priority.
	if dch[i].staticPriority != dch[j].staticPriority {
		return dch[i].staticPriority > dch[j].staticPriority
	}
	// For equal priority, sort by start time.
	if dch[i].download.staticStartTime != dch[j].download.staticStartTime {
		return dch[i].download.staticStartTime.Before(dch[j].download.staticStartTime)
	}
	// For equal start time (typically meaning it's the same file), sort by
	// chunkIndex.
	//
	// NOTE: To prevent deadlocks when acquiring memory and using writers that
	// will streamline / order different chunks, we must make sure that we sort
	// by chunkIndex such that the earlier chunks are selected first from the
	// heap.
	return dch[i].staticChunkIndex < dch[j].staticChunkIndex
}
func (dch downloadChunkHeap) Swap(i, j int)       { dch[i], dch[j] = dch[j], dch[i] }
func (dch *downloadChunkHeap) Push(x interface{}) { *dch = append(*dch, x.(*unfinishedDownloadChunk)) }
func (dch *downloadChunkHeap) Pop() interface{} {
	old := *dch
	n := len(old)
	x := old[n-1]
	*dch = old[0 : n-1]
	return x
}

// acquireMemoryForDownloadChunk will block until memory is available for the
// chunk to be downloaded. 'false' will be returned if the renter shuts down
// before memory can be acquired.
func (r *Renter) managedAcquireMemoryForDownloadChunk(udc *unfinishedDownloadChunk) bool {
	// The amount of memory required is equal minimum number of pieces plus the
	// overdrive amount.
	//
	// TODO: This allocation assumes that the erasure coding does not need extra
	// memory to decode a bunch of pieces. Optimized erasure coding will not
	// need extra memory to decode a bunch of pieces, though I do not believe
	// our erasure coding has been optimized around this yet, so we may actually
	// go over the memory limits when we decode pieces.
	memoryRequired := uint64(udc.staticOverdrive+udc.erasureCode.MinPieces()) * udc.staticPieceSize
	udc.memoryAllocated = memoryRequired
	return r.memoryManager.Request(memoryRequired, memoryPriorityHigh)
}

// managedAddChunkToDownloadHeap will add a chunk to the download heap in a
// thread-safe way.
func (r *Renter) managedAddChunkToDownloadHeap(udc *unfinishedDownloadChunk) {
	// The purpose of the chunk heap is to block work from happening until there
	// is enough memory available to send off the work. If the chunk does not
	// need any memory to be allocated, it should be given to the workers
	// directly and immediately. This is actually a requirement in our memory
	// model. If a download chunk does not need memory, that means that the
	// memory has already been allocated and will actually be blocking new
	// memory from being allocated until the download is complete. If the job is
	// put in the heap and ends up behind a job which get stuck allocating
	// memory, you get a deadlock.
	//
	// This is functionally equivalent to putting the chunk in the heap with
	// maximum priority, such that the chunk is immediately removed from the
	// heap and distributed to workers - the sole purpose of the heap is to
	// block workers from receiving a chunk until memory has been allocated.
	if !udc.staticNeedsMemory {
		if !r.managedTryFetchChunkFromDisk(udc) {
			r.managedDistributeDownloadChunkToWorkers(udc)
		}
		return
	}

	// Put the chunk into the chunk heap.
	r.downloadHeapMu.Lock()
	r.downloadHeap.Push(udc)
	r.downloadHeapMu.Unlock()
}

// managedBlockUntilOnline will block until the renter is online. The renter
// will appropriately handle incoming download requests and stop signals while
// waiting.
func (r *Renter) managedBlockUntilOnline() bool {
	for !r.g.Online() {
		select {
		case <-r.tg.StopChan():
			return false
		case <-time.After(offlineCheckFrequency):
		}
	}
	return true
}

// managedDistributeDownloadChunkToWorkers will take a chunk and pass it out to
// all of the workers.
func (r *Renter) managedDistributeDownloadChunkToWorkers(udc *unfinishedDownloadChunk) {
	// Distribute the chunk to workers, marking the number of workers
	// that have received the work.
	r.staticWorkerPool.mu.RLock()
	udc.mu.Lock()
	udc.workersRemaining = len(r.staticWorkerPool.workers)
	udc.mu.Unlock()
	for _, worker := range r.staticWorkerPool.workers {
		worker.callQueueDownloadChunk(udc)
	}
	r.staticWorkerPool.mu.RUnlock()

	// If there are no workers, there will be no workers to attempt to clean up
	// the chunk, so we must make sure that managedCleanUp is called at least
	// once on the chunk.
	udc.managedCleanUp()
}

// managedNextDownloadChunk will fetch the next chunk from the download heap. If
// the download heap is empty, 'nil' will be returned.
func (r *Renter) managedNextDownloadChunk() *unfinishedDownloadChunk {
	r.downloadHeapMu.Lock()
	defer r.downloadHeapMu.Unlock()

	for {
		if r.downloadHeap.Len() <= 0 {
			return nil
		}
		nextChunk := heap.Pop(r.downloadHeap).(*unfinishedDownloadChunk)
		if !nextChunk.download.staticComplete() {
			return nextChunk
		}
	}
}

// managedTryFetchChunkFromDisk will try to fetch the chunk from disk if
// possible.
// NOTE: we can only confirm that the file has the right name and size but not
// the it wasn't modified on disk without us knowing. If that's the case then we
// are going to return the updated file to the user which might not be the same
// data that was uploaded.
func (r *Renter) managedTryFetchChunkFromDisk(chunk *unfinishedDownloadChunk) bool {
	// Get path at which we expect to find the file.
	fileName := chunk.renterFile.SiaPath().Name()
	localPath := chunk.renterFile.LocalPath()
	if localPath == "" {
		return false
	}
	// Open the file.
	file, err := os.Open(localPath)
	if err != nil {
		r.log.Debugf("managedTryFetchChunkFromDisk failed to open file %v for %v: %v", localPath, fileName, err)
		return false
	}
	// If the file on disk doesn't have the right size we don't use it
	// for repairing. This protects in case the user creates a different
	// file at the same location.
	fi, err := file.Stat()
	if err != nil {
		r.log.Debugf("managedTryFetchChunkFromDisk failed to stat file %v for %v: %v", localPath, fileName, err)
		return false
	}
	if err == nil && uint64(fi.Size()) != chunk.renterFile.Size() {
		r.log.Debugf("managedTryFetchChunkFromDisk failed due to filesize not matching %v != %v between file at %v and %v",
			fi.Size(), chunk.renterFile.Size(), localPath, fileName)
		return false
	}
	// Fetch the chunk from disk.
	if err := r.tg.Add(); err != nil {
		return false
	}
	go func() (success bool) {
		defer r.tg.Done()
		defer file.Close()
		// Try downloading if serving from disk failed.
		defer func() {
			if success {
				// Return the memory for the chunk on success and finalize the
				// recovery.
				atomic.AddUint64(&chunk.download.atomicDataReceived, chunk.staticFetchLength)
				atomic.AddUint64(&chunk.download.atomicTotalDataTransferred, chunk.staticFetchLength)
				chunk.managedFinalizeRecovery()
				chunk.returnMemory()
			} else {
				// If it failed, download it instead.
				r.managedDistributeDownloadChunkToWorkers(chunk)
			}
		}()

		sr := io.NewSectionReader(file, int64(chunk.staticChunkIndex*chunk.staticChunkSize), int64(chunk.staticChunkSize))
		pieces, _, err := readDataPieces(sr, chunk.renterFile.ErasureCode(), chunk.renterFile.PieceSize())
		if err != nil {
			r.log.Debugf("managedTryFetchChunkFromDisk failed to read data pieces from %v for %v: %v\n",
				localPath, fileName, err)
			return false
		}
		shards, err := chunk.renterFile.ErasureCode().EncodeShards(pieces)
		if err != nil {
			r.log.Debugf("managedTryFetchChunkFromDisk failed to encode data pieces from %v for %v: %v",
				localPath, fileName, err)
			return false
		}
		err = chunk.destination.WritePieces(chunk.renterFile.ErasureCode(), shards, chunk.staticFetchOffset, chunk.staticWriteOffset, chunk.staticFetchLength)
		if err != nil {
			r.log.Debugf("managedTryFetchChunkFromDisk failed to write data pieces from %v for %v: %v",
				localPath, fileName, err)
			return false
		}
		return true
	}()
	return true
}

// threadedDownloadLoop utilizes the worker pool to make progress on any queued
// downloads.
func (r *Renter) threadedDownloadLoop() {
	err := r.tg.Add()
	if err != nil {
		return
	}
	defer r.tg.Done()

	// Infinite loop to process downloads. Will return if r.tg.Stop() is called.
LOOP:
	for {
		// Wait until the renter is online.
		if !r.managedBlockUntilOnline() {
			// The renter shut down before the internet connection was restored.
			return
		}

		// Update the worker pool and fetch the current time. The loop will
		// reset after a certain amount of time has passed.
		r.staticWorkerPool.callUpdate()
		workerUpdateTime := time.Now()

		// Pull downloads out of the heap. Will break if the heap is empty, and
		// will reset to the top of the outer loop if a reset condition is met.
		for {
			// Check that we still have an internet connection, and also that we
			// do not need to update the worker pool yet.
			if !r.g.Online() || time.Now().After(workerUpdateTime.Add(workerPoolUpdateTimeout)) {
				// Reset to the top of the outer loop. Either we need to wait
				// until we are online, or we need to refresh the worker pool.
				// The outer loop will handle both situations.
				continue LOOP
			}

			// Get the next chunk.
			nextChunk := r.managedNextDownloadChunk()
			if nextChunk == nil {
				// Break out of the inner loop and wait for more work.
				break
			}

			// Get the required memory to download this chunk.
			if !r.managedAcquireMemoryForDownloadChunk(nextChunk) {
				// The renter shut down before memory could be acquired.
				return
			}
			// Check if we can serve the chunk from disk.
			if !nextChunk.staticDisableDiskFetch && r.managedTryFetchChunkFromDisk(nextChunk) {
				continue
			} else if !nextChunk.staticDisableDiskFetch && nextChunk.renterFile.LocalPath() != "" {
				// If the local path is set and we still weren't able to load
				// the chunk from disk, set the localpath to "" for safety.
				entry, err := r.staticFileSystem.OpenSiaFile(nextChunk.renterFile.SiaPath())
				if err == nil {
					err = entry.SetLocalPath("")
					entry.Close()
				}
				if err != nil {
					r.log.Debugf("localpath is set but couldn't serve file %v from %v: %v",
						entry.LocalPath(), nextChunk.renterFile.SiaPath().Name(), err)
				}
			}
			// Distribute the chunk to workers.
			r.managedDistributeDownloadChunkToWorkers(nextChunk)
		}

		// Wait for more work.
		select {
		case <-r.tg.StopChan():
			return
		case <-r.newDownloads:
		}
	}
}<|MERGE_RESOLUTION|>--- conflicted
+++ resolved
@@ -13,15 +13,10 @@
 
 import (
 	"container/heap"
-<<<<<<< HEAD
-=======
 	"io"
 	"os"
 	"sync/atomic"
->>>>>>> 48eb61cb
 	"time"
-
-	"gitlab.com/NebulousLabs/errors"
 )
 
 // downloadChunkHeap is a heap that is sorted first by file priority, then by
