--- conflicted
+++ resolved
@@ -644,14 +644,10 @@
 //
 // This method will at a minimum return a uniqueRefreshPaths with the rootDir
 // added.
-<<<<<<< HEAD
-func (r *Renter) managedPrepareForBubble(rootDir modules.SiaPath) (*uniqueRefreshPaths, error) {
-=======
 //
 // If the force boolean is supplied, the LastHealthCheckTime of the directories
 // will be ignored so all directories will be considered.
 func (r *Renter) managedPrepareForBubble(rootDir modules.SiaPath, force bool) (*uniqueRefreshPaths, error) {
->>>>>>> 2edb3378
 	// Initiate helpers
 	urp := r.newUniqueRefreshPaths()
 	offlineMap, goodForRenewMap, contracts, used := r.managedRenterContractsAndUtilities()
