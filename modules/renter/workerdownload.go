package renter

// workerdownload.go is responsible for coordinating the actual fetching of
// pieces, determining when to add standby workers, when to perform repairs, and
// coordinating resource management between the workers operating on a chunk.

import (
	"sync/atomic"
	"time"

	"gitlab.com/NebulousLabs/Sia/crypto"
	"gitlab.com/NebulousLabs/Sia/modules"
)

// segmentsForRecovery calculates the first segment and how many segments we
// need in total to recover the requested data.
func segmentsForRecovery(chunkFetchOffset, chunkFetchLength uint64, rs modules.ErasureCoder) (uint64, uint64) {
	// If partialDecoding is not available we need to download the whole
	// sector.
	if !rs.SupportsPartialEncoding() {
		return 0, uint64(modules.SectorSize) / crypto.SegmentSize
	}
	// Else we need to figure out what segments of the piece we need to
	// download for the recovered data to contain the data we want.
	recoveredSegmentSize := uint64(rs.MinPieces() * crypto.SegmentSize)
	// Calculate the offset of the download.
	startSegment := chunkFetchOffset / recoveredSegmentSize
	// Calculate the length of the download.
	endSegment := (chunkFetchOffset + chunkFetchLength) / recoveredSegmentSize
	if (chunkFetchOffset+chunkFetchLength)%recoveredSegmentSize != 0 {
		endSegment++
	}
	return startSegment, endSegment - startSegment
}

// sectorOffsetAndLength translates the fetch offset and length of the chunk
// into the offset and length of the sector we need to download for a
// successful recovery of the requested data.
func sectorOffsetAndLength(chunkFetchOffset, chunkFetchLength uint64, rs modules.ErasureCoder) (uint64, uint64) {
	segmentIndex, numSegments := segmentsForRecovery(chunkFetchOffset, chunkFetchLength, rs)
	return uint64(segmentIndex * crypto.SegmentSize), uint64(numSegments * crypto.SegmentSize)
}

// managedDownload will perform some download work.
func (w *worker) managedDownload(udc *unfinishedDownloadChunk) {
	// Process this chunk. If the worker is not fit to do the download, or is
	// put on standby, 'nil' will be returned. After the chunk has been
	// processed, the worker will be registered with the chunk.
	//
	// If 'nil' is returned, it is either because the worker has been removed
	// from the chunk entirely, or because the worker has been put on standby.
	udc = w.ownedProcessDownloadChunk(udc)
	if udc == nil {
		return
	}
	// Worker is being given a chance to work. After the work is complete,
	// whether successful or failed, the worker needs to be removed.
	defer udc.managedRemoveWorker()

	// Fetch the sector. If fetching the sector fails, the worker needs to be
	// unregistered with the chunk.
	d, err := w.renter.hostContractor.Downloader(w.contract.HostPublicKey, w.renter.tg.StopChan())
	if err != nil {
		w.renter.log.Debugln("worker failed to create downloader:", err)
		udc.managedUnregisterWorker(w)
		return
	}
	defer d.Close()
<<<<<<< HEAD
	fetchOffset, fetchLength := sectorOffsetAndLength(udc.staticFetchOffset, udc.staticFetchLength, udc.erasureCode)
	root := udc.staticChunkMap[string(w.contract.HostPublicKey.Key)].root
	pieceData, err := d.Download(root, uint32(fetchOffset), uint32(fetchLength))
=======

	// If the download of the chunk is marked as done or if we are shutting
	// down, we close the downloader early to interrupt the download.
	go func() {
		select {
		case <-w.renter.tg.StopChan():
		case <-udc.download.completeChan:
		}
		d.Close()
	}()

	pieceData, err := d.Sector(udc.staticChunkMap[string(w.contract.HostPublicKey.Key)].root)
>>>>>>> 40f0ab37
	if err != nil {
		w.renter.log.Debugln("worker failed to download sector:", err)
		udc.managedUnregisterWorker(w)
		return
	}
	// TODO: Instead of adding the whole sector after the download completes,
	// have the 'd.Sector' call add to this value ongoing as the sector comes
	// in. Perhaps even include the data from creating the downloader and other
	// data sent to and received from the host (like signatures) that aren't
	// actually payload data.
	atomic.AddUint64(&udc.download.atomicTotalDataTransferred, udc.staticPieceSize)

	// Decrypt the piece. This might introduce some overhead for downloads with
	// a large overdrive. It shouldn't be a bottleneck though since bandwidth
	// is usually a lot more scarce than CPU processing power.
	pieceIndex := udc.staticChunkMap[string(w.contract.HostPublicKey.Key)].index
	key := udc.masterKey.Derive(udc.staticChunkIndex, pieceIndex)
	decryptedPiece, err := key.DecryptBytesInPlace(pieceData, uint64(fetchOffset/crypto.SegmentSize))
	if err != nil {
		w.renter.log.Debugln("worker failed to decrypt piece:", err)
		udc.managedUnregisterWorker(w)
		return
	}

	// Mark the piece as completed. Perform chunk recovery if we newly have
	// enough pieces to do so. Chunk recovery is an expensive operation that
	// should be performed in a separate thread as to not block the worker.
	udc.mu.Lock()
	udc.markPieceCompleted(pieceIndex)
	udc.piecesRegistered--
	if udc.piecesCompleted <= udc.erasureCode.MinPieces() {
		atomic.AddUint64(&udc.download.atomicDataReceived, udc.staticFetchLength/uint64(udc.erasureCode.MinPieces()))
		udc.physicalChunkData[pieceIndex] = decryptedPiece
	}
	if udc.piecesCompleted == udc.erasureCode.MinPieces() {
		// Uint division might not always cause atomicDataReceived to cleanly
		// add up to staticFetchLength so we need to figure out how much we
		// already added to the download and how much is missing.
		addedReceivedData := uint64(udc.erasureCode.MinPieces()) * (udc.staticFetchLength / uint64(udc.erasureCode.MinPieces()))
		atomic.AddUint64(&udc.download.atomicDataReceived, udc.staticFetchLength-addedReceivedData)
		// Recover the logical data.
		go udc.threadedRecoverLogicalData()
	}
	udc.mu.Unlock()
}

// managedKillDownloading will drop all of the download work given to the
// worker, and set a signal to prevent the worker from accepting more download
// work.
//
// The chunk cleanup needs to occur after the worker mutex is released so that
// the worker is not locked while chunk cleanup is happening.
func (w *worker) managedKillDownloading() {
	w.downloadMu.Lock()
	var removedChunks []*unfinishedDownloadChunk
	for i := 0; i < len(w.downloadChunks); i++ {
		removedChunks = append(removedChunks, w.downloadChunks[i])
	}
	w.downloadChunks = w.downloadChunks[:0]
	w.downloadTerminated = true
	w.downloadMu.Unlock()
	for i := 0; i < len(removedChunks); i++ {
		removedChunks[i].managedRemoveWorker()
	}
}

// managedNextDownloadChunk will pull the next potential chunk out of the work
// queue for downloading.
func (w *worker) managedNextDownloadChunk() *unfinishedDownloadChunk {
	w.downloadMu.Lock()
	defer w.downloadMu.Unlock()

	if len(w.downloadChunks) == 0 {
		return nil
	}
	nextChunk := w.downloadChunks[0]
	w.downloadChunks = w.downloadChunks[1:]
	return nextChunk
}

// managedQueueDownloadChunk adds a chunk to the worker's queue.
func (w *worker) managedQueueDownloadChunk(udc *unfinishedDownloadChunk) {
	// Accept the chunk unless the worker has been terminated. Accepting the
	// chunk needs to happen under the same lock as fetching the termination
	// status.
	w.downloadMu.Lock()
	terminated := w.downloadTerminated
	if !terminated {
		// Accept the chunk and issue a notification to the master thread that
		// there is a new download.
		w.downloadChunks = append(w.downloadChunks, udc)
		select {
		case w.downloadChan <- struct{}{}:
		default:
		}
	}
	w.downloadMu.Unlock()

	// If the worker has terminated, remove it from the udc. This call needs to
	// happen without holding the worker lock.
	if terminated {
		udc.managedRemoveWorker()
	}
}

// managedUnregisterWorker will remove the worker from an unfinished download
// chunk, and then un-register the pieces that it grabbed. This function should
// only be called when a worker download fails.
func (udc *unfinishedDownloadChunk) managedUnregisterWorker(w *worker) {
	udc.mu.Lock()
	udc.piecesRegistered--
	udc.pieceUsage[udc.staticChunkMap[string(w.contract.HostPublicKey.Key)].index] = false
	udc.mu.Unlock()
}

// ownedOnDownloadCooldown returns true if the worker is on cooldown from failed
// downloads. This function should only be called by the master worker thread,
// and does not require any mutexes.
func (w *worker) ownedOnDownloadCooldown() bool {
	requiredCooldown := downloadFailureCooldown
	for i := 0; i < w.ownedDownloadConsecutiveFailures && i < maxConsecutivePenalty; i++ {
		requiredCooldown *= 2
	}
	return time.Now().Before(w.ownedDownloadRecentFailure.Add(requiredCooldown))
}

// ownedProcessDownloadChunk will take a potential download chunk, figure out if
// there is work to do, and then perform any registration or processing with the
// chunk before returning the chunk to the caller.
//
// If no immediate action is required, 'nil' will be returned.
func (w *worker) ownedProcessDownloadChunk(udc *unfinishedDownloadChunk) *unfinishedDownloadChunk {
	// Determine whether the worker needs to drop the chunk. If so, remove the
	// worker and return nil. Worker only needs to be removed if worker is being
	// dropped.
	udc.mu.Lock()
	chunkComplete := udc.piecesCompleted >= udc.erasureCode.MinPieces() || udc.download.staticComplete()
	chunkFailed := udc.piecesCompleted+udc.workersRemaining < udc.erasureCode.MinPieces()
	pieceData, workerHasPiece := udc.staticChunkMap[string(w.contract.HostPublicKey.Key)]
	pieceCompleted := udc.completedPieces[pieceData.index]
	if chunkComplete || chunkFailed || w.ownedOnDownloadCooldown() || !workerHasPiece || pieceCompleted {
		udc.mu.Unlock()
		udc.managedRemoveWorker()
		return nil
	}
	defer udc.mu.Unlock()

	// TODO: This is where we would put filters based on worker latency, worker
	// price, worker throughput, etc. There's a lot of fancy stuff we can do
	// with filtering to make sure that for any given chunk we always use the
	// optimal set of workers, and this is the spot where most of the filtering
	// will happen.
	//
	// One major thing that we will want to be careful about when we improve
	// this section is total memory vs. worker bandwidth. If the renter is
	// consistently memory bottlenecked such that the slow hosts are hogging all
	// of the memory and choking out the fasts hosts, leading to underutilized
	// network connections where we actually have enough fast hosts to be fully
	// utilizing the network. Part of this will be solved by adding bandwidth
	// stats to the hostdb, but part of it will need to be solved by making sure
	// that we automatically put low-bandwidth or high-latency workers on
	// standby if we know that memory is the bottleneck as opposed to download
	// bandwidth.
	//
	// Workers that do not meet the extra criteria are not discarded but rather
	// put on standby, so that they can step in if the workers that do meet the
	// extra criteria fail or otherwise prove insufficient.
	//
	// NOTE: Any metrics that we pull from the worker here need to be 'owned'
	// metrics, so that we can avoid holding the worker lock and the udc lock
	// simultaneously (deadlock risk). The 'owned' variables of the worker are
	// variables that are only accessed by the master worker thread.
	meetsExtraCriteria := true

	// TODO: There's going to need to be some method for relaxing criteria after
	// the first wave of workers are sent off. If the first waves of workers
	// fail, the next wave need to realize that they shouldn't immediately go on
	// standby because for some reason there were failures in the first wave and
	// now the second/etc. wave of workers is needed.

	// Figure out if this chunk needs another worker actively downloading
	// pieces. The number of workers that should be active simultaneously on
	// this chunk is the minimum number of pieces required for recovery plus the
	// number of overdrive workers (typically zero). For our purposes, completed
	// pieces count as active workers, though the workers have actually
	// finished.
	pieceTaken := udc.pieceUsage[pieceData.index]
	piecesInProgress := udc.piecesRegistered + udc.piecesCompleted
	desiredPiecesInProgress := udc.erasureCode.MinPieces() + udc.staticOverdrive
	workersDesired := piecesInProgress < desiredPiecesInProgress && !pieceTaken

	if workersDesired && meetsExtraCriteria {
		// Worker can be useful. Register the worker and return the chunk for
		// downloading.
		udc.piecesRegistered++
		udc.pieceUsage[pieceData.index] = true
		return udc
	}
	// Worker is not needed unless another worker fails, so put this worker on
	// standby for this chunk. The worker is still available to help with the
	// download, so the worker is not removed from the chunk in this codepath.
	udc.workersStandby = append(udc.workersStandby, w)
	return nil
}<|MERGE_RESOLUTION|>--- conflicted
+++ resolved
@@ -66,24 +66,9 @@
 		return
 	}
 	defer d.Close()
-<<<<<<< HEAD
 	fetchOffset, fetchLength := sectorOffsetAndLength(udc.staticFetchOffset, udc.staticFetchLength, udc.erasureCode)
 	root := udc.staticChunkMap[string(w.contract.HostPublicKey.Key)].root
 	pieceData, err := d.Download(root, uint32(fetchOffset), uint32(fetchLength))
-=======
-
-	// If the download of the chunk is marked as done or if we are shutting
-	// down, we close the downloader early to interrupt the download.
-	go func() {
-		select {
-		case <-w.renter.tg.StopChan():
-		case <-udc.download.completeChan:
-		}
-		d.Close()
-	}()
-
-	pieceData, err := d.Sector(udc.staticChunkMap[string(w.contract.HostPublicKey.Key)].root)
->>>>>>> 40f0ab37
 	if err != nil {
 		w.renter.log.Debugln("worker failed to download sector:", err)
 		udc.managedUnregisterWorker(w)
