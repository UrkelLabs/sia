--- conflicted
+++ resolved
@@ -123,13 +123,7 @@
 		FileContractRevisions: []types.FileContractRevision{paymentRevision},
 		TransactionSignatures: []types.TransactionSignature{renterSignature, txn.TransactionSignatures[1]},
 	}}
-<<<<<<< HEAD
-	h.mu.Lock()
-	err = h.modifyStorageObligation(*so, nil, nil)
-	h.mu.Unlock()
-=======
-	err = h.managedModifyStorageObligation(*so, nil, nil, nil)
->>>>>>> c74e3c04
+	err = h.managedModifyStorageObligation(*so, nil, nil)
 	if err != nil {
 		return extendErr("failed to modify storage obligation: ", ErrorInternal(modules.WriteNegotiationRejection(conn, err).Error()))
 	}
