--- conflicted
+++ resolved
@@ -245,12 +245,8 @@
 	host   *Host
 	renter crypto.SecretKey
 	fcid   types.FileContractID
-<<<<<<< HEAD
 	eaid   modules.AccountID // id of the ephemeral account on the host
 	pt     modules.RPCPriceTable
-=======
-	eaid   modules.AccountID
->>>>>>> e53b200a
 }
 
 // newRenterHostPair creates a new host tester and returns a renter host pair,
@@ -301,15 +297,12 @@
 		renter: sk,
 		fcid:   so.id(),
 		eaid:   modules.AccountID(renterPK.String()),
-<<<<<<< HEAD
 	}
 
 	// fetch a price table
 	err = pair.updatePriceTable()
 	if err != nil {
 		return nil, nil, err
-=======
->>>>>>> e53b200a
 	}
 	return ht, pair, nil
 }
