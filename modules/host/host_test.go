--- conflicted
+++ resolved
@@ -586,14 +586,9 @@
 	return nil
 }
 
-<<<<<<< HEAD
-// payByEphemeralAccount is a helper that makes payment using the pair's EA.
-func (p *renterHostPair) payByEphemeralAccount(stream siamux.Stream, amount types.Currency) error {
-=======
 // managedPayByEphemeralAccount is a helper that makes payment using the pair's
 // EA.
-func (p *renterHostPair) managedPayByEphemeralAccount(stream siamux.Stream, amount types.Currency) (modules.PayByEphemeralAccountResponse, error) {
->>>>>>> 578b5dbb
+func (p *renterHostPair) managedPayByEphemeralAccount(stream siamux.Stream, amount types.Currency) error {
 	// Send the payment request.
 	err := modules.RPCWrite(stream, modules.PaymentRequest{Type: modules.PayByEphemeralAccount})
 	if err != nil {
@@ -683,11 +678,7 @@
 			return err
 		}
 	} else {
-<<<<<<< HEAD
-		err = p.payByEphemeralAccount(stream, pt.UpdatePriceTableCost)
-=======
-		_, err = p.managedPayByEphemeralAccount(stream, pt.UpdatePriceTableCost)
->>>>>>> 578b5dbb
+		err = p.managedPayByEphemeralAccount(stream, pt.UpdatePriceTableCost)
 		if err != nil {
 			return err
 		}
