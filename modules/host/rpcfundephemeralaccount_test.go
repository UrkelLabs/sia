package host

import (
	"fmt"
	"io"
	"strings"
	"testing"

	"gitlab.com/NebulousLabs/Sia/crypto"
	"gitlab.com/NebulousLabs/Sia/modules"
	"gitlab.com/NebulousLabs/Sia/types"
	"gitlab.com/NebulousLabs/errors"
	"gitlab.com/NebulousLabs/fastrand"
)

// TestFundEphemeralAccountRPC tests the FundEphemeralAccountRPC by manually
// calling the RPC handler.
func TestFundEphemeralAccountRPC(t *testing.T) {
	if testing.Short() {
		t.SkipNow()
	}
	t.Parallel()

	// setup renter host pair
	ht, pair, err := newRenterHostPair(t.Name())
	if err != nil {
		t.Fatal(err)
	}
	defer ht.Close()

	// fetch some host variables
	hpk := ht.host.PublicKey()
	his := ht.host.InternalSettings()

	// create the host's crypto public key
	var hcpk crypto.PublicKey
	copy(hcpk[:], hpk.Key)

	// runWithRequest is a helper function that runs the fundEphemeralAccountRPC
	// with the given pay by contract reuqest
	runWithRequest := func(req modules.PayByContractRequest) (*modules.PayByContractResponse, *modules.FundAccountResponse, error) {
		stream := pair.newStream()

		// write rpc ID
		err := modules.RPCWrite(stream, modules.RPCFundAccount)
		if err != nil {
			return nil, nil, err
		}

		// write pricetable UID
		err = modules.RPCWrite(stream, pair.pt.UID)
		if err != nil {
			return nil, nil, err
		}

<<<<<<< HEAD
=======
	// specify a refund account. Needs to be zero account string for funding.
	refundAccount := modules.ZeroAccountID

	renterFunc := func(stream siamux.Stream, revision types.FileContractRevision, signature crypto.Signature, refundAccount modules.AccountID) (*modules.PayByContractResponse, *modules.FundAccountResponse, error) {
>>>>>>> f686b8db
		// send fund account request
		far := modules.FundAccountRequest{Account: pair.eaid}
		err = modules.RPCWriteAll(stream, far)
		if err != nil {
			return nil, nil, err
		}

		// send PaymentRequest & PayByContractRequest
		pRequest := modules.PaymentRequest{Type: modules.PayByContract}
<<<<<<< HEAD
		err = modules.RPCWriteAll(stream, pRequest, req)
=======
		pbcRequest := newPayByContractRequest(revision, signature, refundAccount)
		err = modules.RPCWriteAll(stream, pRequest, pbcRequest)
>>>>>>> f686b8db
		if err != nil {
			return nil, nil, err
		}

		// receive PayByContractResponse
		var payByResponse modules.PayByContractResponse
		err = modules.RPCRead(stream, &payByResponse)
		if err != nil {
			return nil, nil, err
		}

		// receive FundAccountResponse
		var resp modules.FundAccountResponse
		err = modules.RPCRead(stream, &resp)
		if err != nil {
			return nil, nil, err
		}

		// expect clean stream close
		err = modules.RPCRead(stream, &payByResponse)
		if err != io.EOF {
			return nil, nil, err
		}
<<<<<<< HEAD
		return &payByResponse, &resp, nil
=======
		return nil
	}

	var mu sync.Mutex
	addBlock := func() {
		mu.Lock()
		defer mu.Unlock()
		bh++
	}

	runWithRevision := func(rev types.FileContractRevision, refundAccount modules.AccountID) (payByResponse *modules.PayByContractResponse, fundResponse *modules.FundAccountResponse, err error) {
		// create streams
		rStream, hStream := NewTestStreams()
		defer rStream.Close()
		defer hStream.Close()

		var rErr, hErr error
		sig := revisionSignature(rev, bh, sk)
		var wg sync.WaitGroup
		wg.Add(1)
		go func() {
			payByResponse, fundResponse, rErr = renterFunc(rStream, rev, sig, refundAccount)
			wg.Done()
		}()

		wg.Add(1)
		go func() {
			hErr = hostFunc(hStream)
			wg.Done()
		}()
		wg.Wait()
		addBlock() // increase the blockheight on every run
		err = errors.Compose(rErr, hErr)
		return
>>>>>>> f686b8db
	}

	verifyResponse := func(rev types.FileContractRevision, payByResponse *modules.PayByContractResponse, fundResponse *modules.FundAccountResponse, prevBalance, prevPotAccFunding, funding types.Currency) error {
		// verify the host signature
		if err := crypto.VerifyHash(crypto.HashAll(rev), hcpk, payByResponse.Signature); err != nil {
			return errors.New("could not verify host signature")
		}

		// verify the receipt
		receipt := fundResponse.Receipt
		if err := crypto.VerifyHash(crypto.HashAll(receipt), hcpk, fundResponse.Signature); err != nil {
			return errors.New("could not verify receipt signature")
		}
		if !receipt.Amount.Equals(funding) {
			return fmt.Errorf("Unexpected funded amount in the receipt, expected %v but received %v", funding.HumanString(), receipt.Amount.HumanString())
		}
		if receipt.Account != pair.eaid {
			return fmt.Errorf("Unexpected account id in the receipt, expected %v but received %v", pair.eaid, receipt.Account)
		}
		if !receipt.Host.Equals(hpk) {
			return fmt.Errorf("Unexpected host pubkey in the receipt, expected %v but received %v", hpk, receipt.Host)
		}

		// verify the funding got deposited into the ephemeral account
		currBalance := getAccountBalance(ht.host.staticAccountManager, pair.eaid)
		if !currBalance.Equals(prevBalance.Add(funding)) {
			t.Fatalf("Unexpected account balance, expected %v but received %v", prevBalance.Add(funding).HumanString(), currBalance.HumanString())
		}

		// verify the funding get added to the host's financial metrics
		currPotAccFunding := ht.host.FinancialMetrics().PotentialAccountFunding
		if !currPotAccFunding.Equals(prevPotAccFunding.Add(funding)) {
			t.Fatalf("Unexpected account funding, expected %v but received %v", prevPotAccFunding.Add(funding).HumanString(), currPotAccFunding.HumanString())
		}
		return nil
	}

	// verify happy flow
	funding := types.NewCurrency64(100)
	fmPAF := ht.host.FinancialMetrics().PotentialAccountFunding
	rev, sig, err := pair.paymentRevision(funding.Add(pair.pt.FundAccountCost))
	if err != nil {
		t.Fatal(err)
	}
<<<<<<< HEAD
	balance := getAccountBalance(ht.host.staticAccountManager, pair.eaid)
	pbcResp, fundAccResp, err := runWithRequest(newPayByContractRequest(rev, sig))
=======
	balance := getAccountBalance(ht.host.staticAccountManager, accountID)
	pbcResp, fundAccResp, err := runWithRevision(rev, refundAccount)
>>>>>>> f686b8db
	if err != nil {
		t.Fatal(err)
	}

	err = verifyResponse(rev, pbcResp, fundAccResp, balance, fmPAF, funding)
	if err != nil {
		t.Fatal(err)
	}

	// expect error when refund account id is provided for funding account.
	var aid modules.AccountID
	err = aid.LoadString("prefix:deadbeef")
	if err != nil {
		t.Fatal(err)
	}
	_, _, err = runWithRevision(rev, aid)
	if err == nil {
		t.Fatal("expected error when refund account is is provided for funding account")
	}

	// expect error when we move funds back to the renter
	rev, _, err = pair.paymentRevision(funding.Add(pair.pt.FundAccountCost))
	if err != nil {
		t.Fatal(err)
	}
	rev.SetValidRenterPayout(rev.ValidRenterPayout().Add64(1))
<<<<<<< HEAD
	_, _, err = runWithRequest(newPayByContractRequest(rev, pair.sign(rev)))
=======
	_, _, err = runWithRevision(rev, refundAccount)
>>>>>>> f686b8db
	if err == nil || !strings.Contains(err.Error(), "rejected for low paying host valid output") {
		t.Fatalf("Expected error indicating the invalid revision, instead error was: '%v'", err)
	}

	// expect error when we didn't move enough funds to the renter
	rev, _, err = pair.paymentRevision(funding.Add(pair.pt.FundAccountCost))
	if err != nil {
		t.Fatal(err)
	}
	rev.SetValidHostPayout(rev.ValidHostPayout().Sub64(1))
<<<<<<< HEAD
	_, _, err = runWithRequest(newPayByContractRequest(rev, pair.sign(rev)))
=======
	_, _, err = runWithRevision(rev, refundAccount)
>>>>>>> f686b8db
	if err == nil || !strings.Contains(err.Error(), "rejected for low paying host valid output") {
		t.Fatalf("Expected error indicating the invalid revision, instead error was: '%v'", err)
	}

	// expect error when the funds we move are not enough to cover the cost
	rev, sig, err = pair.paymentRevision(pair.pt.FundAccountCost.Sub64(1))
	if err != nil {
		t.Fatal(err)
	}
<<<<<<< HEAD
	_, _, err = runWithRequest(newPayByContractRequest(rev, sig))
=======
	_, _, err = runWithRevision(rev, refundAccount)
>>>>>>> f686b8db
	if err == nil || !strings.Contains(err.Error(), "amount that was deposited did not cover the cost of the RPC") {
		t.Fatalf("Expected error indicating the lack of funds, instead error was: '%v'", err)
	}

	// expect error when the funds exceed the host's max ephemeral account
	// balance
	rev, sig, err = pair.paymentRevision(pair.pt.FundAccountCost.Add(his.MaxEphemeralAccountBalance.Add64(1)))
	if err != nil {
		t.Fatal(err)
	}
<<<<<<< HEAD
	_, _, err = runWithRequest(newPayByContractRequest(rev, sig))
=======
	_, _, err = runWithRevision(rev, refundAccount)
>>>>>>> f686b8db
	if err == nil || !strings.Contains(err.Error(), ErrBalanceMaxExceeded.Error()) {
		t.Fatalf("Expected error '%v', instead error was '%v'", ErrBalanceMaxExceeded, err)
	}

	// expect error when we corrupt the renter's revision signature
<<<<<<< HEAD
	rev, sig, err = pair.paymentRevision(funding.Add(pair.pt.FundAccountCost))
	if err != nil {
		t.Fatal(err)
	}
	fastrand.Read(sig[:4]) // corrupt the signature
	_, _, err = runWithRequest(newPayByContractRequest(rev, sig))
	if err == nil || !strings.Contains(err.Error(), "invalid signature") {
		t.Fatalf("Unexpected renter err, expected 'invalid signature' but got '%v'", err)
=======
	recent = recentSO()
	rStream, hStream := NewTestStreams()
	var rErr, hErr error
	var wg sync.WaitGroup
	wg.Add(1)
	go func() {
		defer wg.Done()
		defer rStream.Close()
		sig := revisionSignature(rev, bh, sk)
		fastrand.Read(sig[:4]) // corrupt the signature
		_, _, rErr = renterFunc(rStream, rev, sig, refundAccount)
	}()
	wg.Add(1)
	go func() {
		defer wg.Done()
		defer hStream.Close()
		hErr = hostFunc(hStream)
	}()
	wg.Wait()
	if rErr == nil || !strings.Contains(rErr.Error(), "invalid signature") {
		t.Fatalf("Unexpected renter err, expected 'invalid signature' but got '%v'", err)
	}
	if hErr != nil {
		t.Fatal(err)
	}

	// expect error when we run 2 revisions in parallel with the same revision
	// number
	recent = recentSO()
	rev1, err1 := recent.PaymentRevision(funding.Add(pt.FundAccountCost))
	rev2, err2 := recent.PaymentRevision(funding.Mul64(2).Add(pt.FundAccountCost))
	if err := errors.Compose(err1, err2); err != nil {
		t.Fatal(err)
	}

	wg.Add(1)
	go func() {
		_, _, err1 = runWithRevision(rev1, refundAccount)
		wg.Done()
	}()
	wg.Add(1)
	go func() {
		_, _, err2 = runWithRevision(rev2, refundAccount)
		wg.Done()
	}()
	wg.Wait()
	err = errors.Compose(err1, err2)
	if err == nil {
		t.Fatal("Expected failure when running 2 in parallel because they are using the same revision number, instead err was nil")
>>>>>>> f686b8db
	}

	// expect error when revision moves collateral

	// update the host collateral
	collateral := types.NewCurrency64(5)
	so, err := ht.host.managedGetStorageObligation(pair.fcid)
	if err != nil {
		t.Fatal(err)
	}
	numRevisions := len(so.RevisionTransactionSet)
	so.RevisionTransactionSet[numRevisions-1].FileContractRevisions[0].SetMissedHostPayout(collateral)
	ht.host.managedLockStorageObligation(so.id())
	err = ht.host.managedModifyStorageObligation(so, []crypto.Hash{}, make(map[crypto.Hash][]byte))
	if err != nil {
		t.Fatal(err)
	}
	ht.host.managedUnlockStorageObligation(so.id())

	// create a revision and move some collateral
	rev, _, err = pair.paymentRevision(funding.Add(pair.pt.FundAccountCost))
	rev.SetMissedHostPayout(rev.MissedHostOutput().Value.Sub(collateral))
	voidOutput, err := rev.MissedVoidOutput()
	if err != nil {
		t.Fatal(err)
	}
	err = rev.SetMissedVoidPayout(voidOutput.Value.Add(collateral))
	if err != nil {
		t.Fatal(err)
	}
<<<<<<< HEAD
	_, _, err = runWithRequest(newPayByContractRequest(rev, pair.sign(rev)))
=======
	_, _, err = runWithRevision(rev, refundAccount)
>>>>>>> f686b8db
	if err == nil || !strings.Contains(err.Error(), "host not expecting to post any collateral") {
		t.Fatalf("Expected error '%v', instead error was '%v'", "host not expecting to post any collateral", err)
	}

	// undo host collateral update
	so, err = ht.host.managedGetStorageObligation(pair.fcid)
	if err != nil {
		t.Fatal(err)
	}
	so.RevisionTransactionSet[numRevisions-1].FileContractRevisions[0].SetMissedHostPayout(types.ZeroCurrency)
	ht.host.managedLockStorageObligation(so.id())
	err = ht.host.managedModifyStorageObligation(so, []crypto.Hash{}, make(map[crypto.Hash][]byte))
	if err != nil {
		t.Fatal(err)
	}
	ht.host.managedUnlockStorageObligation(so.id())

	// verify happy flow again to make sure the error'ed out calls don't mess
	// anything up
	fmPAF = ht.host.FinancialMetrics().PotentialAccountFunding
	rev, sig, err = pair.paymentRevision(funding.Add(pair.pt.FundAccountCost))
	if err != nil {
		t.Fatal(err)
	}
<<<<<<< HEAD
	balance = getAccountBalance(ht.host.staticAccountManager, pair.eaid)
	pbcResp, fundAccResp, err = runWithRequest(newPayByContractRequest(rev, sig))
=======
	balance = getAccountBalance(ht.host.staticAccountManager, accountID)
	pbcResp, fundAccResp, err = runWithRevision(rev, refundAccount)
>>>>>>> f686b8db
	if err != nil {
		t.Fatal(err)
	}
	err = verifyResponse(rev, pbcResp, fundAccResp, balance, fmPAF, funding)
	if err != nil {
		t.Fatal(err)
	}
}<|MERGE_RESOLUTION|>--- conflicted
+++ resolved
@@ -36,6 +36,9 @@
 	var hcpk crypto.PublicKey
 	copy(hcpk[:], hpk.Key)
 
+	// specify a refund account. Needs to be zero account string for funding.
+	refundAccount := modules.ZeroAccountID
+
 	// runWithRequest is a helper function that runs the fundEphemeralAccountRPC
 	// with the given pay by contract reuqest
 	runWithRequest := func(req modules.PayByContractRequest) (*modules.PayByContractResponse, *modules.FundAccountResponse, error) {
@@ -53,13 +56,6 @@
 			return nil, nil, err
 		}
 
-<<<<<<< HEAD
-=======
-	// specify a refund account. Needs to be zero account string for funding.
-	refundAccount := modules.ZeroAccountID
-
-	renterFunc := func(stream siamux.Stream, revision types.FileContractRevision, signature crypto.Signature, refundAccount modules.AccountID) (*modules.PayByContractResponse, *modules.FundAccountResponse, error) {
->>>>>>> f686b8db
 		// send fund account request
 		far := modules.FundAccountRequest{Account: pair.eaid}
 		err = modules.RPCWriteAll(stream, far)
@@ -69,12 +65,7 @@
 
 		// send PaymentRequest & PayByContractRequest
 		pRequest := modules.PaymentRequest{Type: modules.PayByContract}
-<<<<<<< HEAD
 		err = modules.RPCWriteAll(stream, pRequest, req)
-=======
-		pbcRequest := newPayByContractRequest(revision, signature, refundAccount)
-		err = modules.RPCWriteAll(stream, pRequest, pbcRequest)
->>>>>>> f686b8db
 		if err != nil {
 			return nil, nil, err
 		}
@@ -98,44 +89,8 @@
 		if err != io.EOF {
 			return nil, nil, err
 		}
-<<<<<<< HEAD
+
 		return &payByResponse, &resp, nil
-=======
-		return nil
-	}
-
-	var mu sync.Mutex
-	addBlock := func() {
-		mu.Lock()
-		defer mu.Unlock()
-		bh++
-	}
-
-	runWithRevision := func(rev types.FileContractRevision, refundAccount modules.AccountID) (payByResponse *modules.PayByContractResponse, fundResponse *modules.FundAccountResponse, err error) {
-		// create streams
-		rStream, hStream := NewTestStreams()
-		defer rStream.Close()
-		defer hStream.Close()
-
-		var rErr, hErr error
-		sig := revisionSignature(rev, bh, sk)
-		var wg sync.WaitGroup
-		wg.Add(1)
-		go func() {
-			payByResponse, fundResponse, rErr = renterFunc(rStream, rev, sig, refundAccount)
-			wg.Done()
-		}()
-
-		wg.Add(1)
-		go func() {
-			hErr = hostFunc(hStream)
-			wg.Done()
-		}()
-		wg.Wait()
-		addBlock() // increase the blockheight on every run
-		err = errors.Compose(rErr, hErr)
-		return
->>>>>>> f686b8db
 	}
 
 	verifyResponse := func(rev types.FileContractRevision, payByResponse *modules.PayByContractResponse, fundResponse *modules.FundAccountResponse, prevBalance, prevPotAccFunding, funding types.Currency) error {
@@ -180,13 +135,8 @@
 	if err != nil {
 		t.Fatal(err)
 	}
-<<<<<<< HEAD
 	balance := getAccountBalance(ht.host.staticAccountManager, pair.eaid)
-	pbcResp, fundAccResp, err := runWithRequest(newPayByContractRequest(rev, sig))
-=======
-	balance := getAccountBalance(ht.host.staticAccountManager, accountID)
-	pbcResp, fundAccResp, err := runWithRevision(rev, refundAccount)
->>>>>>> f686b8db
+	pbcResp, fundAccResp, err := runWithRequest(newPayByContractRequest(rev, sig, refundAccount))
 	if err != nil {
 		t.Fatal(err)
 	}
@@ -194,6 +144,63 @@
 	err = verifyResponse(rev, pbcResp, fundAccResp, balance, fmPAF, funding)
 	if err != nil {
 		t.Fatal(err)
+	}
+
+	// expect error when we move funds back to the renter
+	rev, _, err = pair.paymentRevision(funding.Add(pair.pt.FundAccountCost))
+	if err != nil {
+		t.Fatal(err)
+	}
+	rev.SetValidRenterPayout(rev.ValidRenterPayout().Add64(1))
+	_, _, err = runWithRequest(newPayByContractRequest(rev, pair.sign(rev), refundAccount))
+
+	if err == nil || !strings.Contains(err.Error(), "rejected for low paying host valid output") {
+		t.Fatalf("Expected error indicating the invalid revision, instead error was: '%v'", err)
+	}
+
+	// expect error when we didn't move enough funds to the renter
+	rev, _, err = pair.paymentRevision(funding.Add(pair.pt.FundAccountCost))
+	if err != nil {
+		t.Fatal(err)
+	}
+	rev.SetValidHostPayout(rev.ValidHostPayout().Sub64(1))
+	_, _, err = runWithRequest(newPayByContractRequest(rev, pair.sign(rev), refundAccount))
+
+	if err == nil || !strings.Contains(err.Error(), "rejected for low paying host valid output") {
+		t.Fatalf("Expected error indicating the invalid revision, instead error was: '%v'", err)
+	}
+
+	// expect error when the funds we move are not enough to cover the cost
+	rev, sig, err = pair.paymentRevision(pair.pt.FundAccountCost.Sub64(1))
+	if err != nil {
+		t.Fatal(err)
+	}
+	_, _, err = runWithRequest(newPayByContractRequest(rev, sig, refundAccount))
+
+	if err == nil || !strings.Contains(err.Error(), "amount that was deposited did not cover the cost of the RPC") {
+		t.Fatalf("Expected error indicating the lack of funds, instead error was: '%v'", err)
+	}
+
+	// expect error when the funds exceed the host's max ephemeral account
+	// balance
+	rev, sig, err = pair.paymentRevision(pair.pt.FundAccountCost.Add(his.MaxEphemeralAccountBalance.Add64(1)))
+	if err != nil {
+		t.Fatal(err)
+	}
+	_, _, err = runWithRequest(newPayByContractRequest(rev, sig, refundAccount))
+	if err == nil || !strings.Contains(err.Error(), ErrBalanceMaxExceeded.Error()) {
+		t.Fatalf("Expected error '%v', instead error was '%v'", ErrBalanceMaxExceeded, err)
+	}
+
+	// expect error when we corrupt the renter's revision signature
+	rev, sig, err = pair.paymentRevision(funding.Add(pair.pt.FundAccountCost))
+	if err != nil {
+		t.Fatal(err)
+	}
+	fastrand.Read(sig[:4]) // corrupt the signature
+	_, _, err = runWithRequest(newPayByContractRequest(rev, sig, refundAccount))
+	if err == nil || !strings.Contains(err.Error(), "invalid signature") {
+		t.Fatalf("Unexpected renter err, expected 'invalid signature' but got '%v'", err)
 	}
 
 	// expect error when refund account id is provided for funding account.
@@ -202,135 +209,12 @@
 	if err != nil {
 		t.Fatal(err)
 	}
-	_, _, err = runWithRevision(rev, aid)
+	_, _, err = runWithRequest(newPayByContractRequest(rev, sig, aid))
 	if err == nil {
 		t.Fatal("expected error when refund account is is provided for funding account")
 	}
 
-	// expect error when we move funds back to the renter
-	rev, _, err = pair.paymentRevision(funding.Add(pair.pt.FundAccountCost))
-	if err != nil {
-		t.Fatal(err)
-	}
-	rev.SetValidRenterPayout(rev.ValidRenterPayout().Add64(1))
-<<<<<<< HEAD
-	_, _, err = runWithRequest(newPayByContractRequest(rev, pair.sign(rev)))
-=======
-	_, _, err = runWithRevision(rev, refundAccount)
->>>>>>> f686b8db
-	if err == nil || !strings.Contains(err.Error(), "rejected for low paying host valid output") {
-		t.Fatalf("Expected error indicating the invalid revision, instead error was: '%v'", err)
-	}
-
-	// expect error when we didn't move enough funds to the renter
-	rev, _, err = pair.paymentRevision(funding.Add(pair.pt.FundAccountCost))
-	if err != nil {
-		t.Fatal(err)
-	}
-	rev.SetValidHostPayout(rev.ValidHostPayout().Sub64(1))
-<<<<<<< HEAD
-	_, _, err = runWithRequest(newPayByContractRequest(rev, pair.sign(rev)))
-=======
-	_, _, err = runWithRevision(rev, refundAccount)
->>>>>>> f686b8db
-	if err == nil || !strings.Contains(err.Error(), "rejected for low paying host valid output") {
-		t.Fatalf("Expected error indicating the invalid revision, instead error was: '%v'", err)
-	}
-
-	// expect error when the funds we move are not enough to cover the cost
-	rev, sig, err = pair.paymentRevision(pair.pt.FundAccountCost.Sub64(1))
-	if err != nil {
-		t.Fatal(err)
-	}
-<<<<<<< HEAD
-	_, _, err = runWithRequest(newPayByContractRequest(rev, sig))
-=======
-	_, _, err = runWithRevision(rev, refundAccount)
->>>>>>> f686b8db
-	if err == nil || !strings.Contains(err.Error(), "amount that was deposited did not cover the cost of the RPC") {
-		t.Fatalf("Expected error indicating the lack of funds, instead error was: '%v'", err)
-	}
-
-	// expect error when the funds exceed the host's max ephemeral account
-	// balance
-	rev, sig, err = pair.paymentRevision(pair.pt.FundAccountCost.Add(his.MaxEphemeralAccountBalance.Add64(1)))
-	if err != nil {
-		t.Fatal(err)
-	}
-<<<<<<< HEAD
-	_, _, err = runWithRequest(newPayByContractRequest(rev, sig))
-=======
-	_, _, err = runWithRevision(rev, refundAccount)
->>>>>>> f686b8db
-	if err == nil || !strings.Contains(err.Error(), ErrBalanceMaxExceeded.Error()) {
-		t.Fatalf("Expected error '%v', instead error was '%v'", ErrBalanceMaxExceeded, err)
-	}
-
-	// expect error when we corrupt the renter's revision signature
-<<<<<<< HEAD
-	rev, sig, err = pair.paymentRevision(funding.Add(pair.pt.FundAccountCost))
-	if err != nil {
-		t.Fatal(err)
-	}
-	fastrand.Read(sig[:4]) // corrupt the signature
-	_, _, err = runWithRequest(newPayByContractRequest(rev, sig))
-	if err == nil || !strings.Contains(err.Error(), "invalid signature") {
-		t.Fatalf("Unexpected renter err, expected 'invalid signature' but got '%v'", err)
-=======
-	recent = recentSO()
-	rStream, hStream := NewTestStreams()
-	var rErr, hErr error
-	var wg sync.WaitGroup
-	wg.Add(1)
-	go func() {
-		defer wg.Done()
-		defer rStream.Close()
-		sig := revisionSignature(rev, bh, sk)
-		fastrand.Read(sig[:4]) // corrupt the signature
-		_, _, rErr = renterFunc(rStream, rev, sig, refundAccount)
-	}()
-	wg.Add(1)
-	go func() {
-		defer wg.Done()
-		defer hStream.Close()
-		hErr = hostFunc(hStream)
-	}()
-	wg.Wait()
-	if rErr == nil || !strings.Contains(rErr.Error(), "invalid signature") {
-		t.Fatalf("Unexpected renter err, expected 'invalid signature' but got '%v'", err)
-	}
-	if hErr != nil {
-		t.Fatal(err)
-	}
-
-	// expect error when we run 2 revisions in parallel with the same revision
-	// number
-	recent = recentSO()
-	rev1, err1 := recent.PaymentRevision(funding.Add(pt.FundAccountCost))
-	rev2, err2 := recent.PaymentRevision(funding.Mul64(2).Add(pt.FundAccountCost))
-	if err := errors.Compose(err1, err2); err != nil {
-		t.Fatal(err)
-	}
-
-	wg.Add(1)
-	go func() {
-		_, _, err1 = runWithRevision(rev1, refundAccount)
-		wg.Done()
-	}()
-	wg.Add(1)
-	go func() {
-		_, _, err2 = runWithRevision(rev2, refundAccount)
-		wg.Done()
-	}()
-	wg.Wait()
-	err = errors.Compose(err1, err2)
-	if err == nil {
-		t.Fatal("Expected failure when running 2 in parallel because they are using the same revision number, instead err was nil")
->>>>>>> f686b8db
-	}
-
 	// expect error when revision moves collateral
-
 	// update the host collateral
 	collateral := types.NewCurrency64(5)
 	so, err := ht.host.managedGetStorageObligation(pair.fcid)
@@ -357,11 +241,8 @@
 	if err != nil {
 		t.Fatal(err)
 	}
-<<<<<<< HEAD
-	_, _, err = runWithRequest(newPayByContractRequest(rev, pair.sign(rev)))
-=======
-	_, _, err = runWithRevision(rev, refundAccount)
->>>>>>> f686b8db
+	_, _, err = runWithRequest(newPayByContractRequest(rev, pair.sign(rev), refundAccount))
+
 	if err == nil || !strings.Contains(err.Error(), "host not expecting to post any collateral") {
 		t.Fatalf("Expected error '%v', instead error was '%v'", "host not expecting to post any collateral", err)
 	}
@@ -386,13 +267,9 @@
 	if err != nil {
 		t.Fatal(err)
 	}
-<<<<<<< HEAD
+
 	balance = getAccountBalance(ht.host.staticAccountManager, pair.eaid)
-	pbcResp, fundAccResp, err = runWithRequest(newPayByContractRequest(rev, sig))
-=======
-	balance = getAccountBalance(ht.host.staticAccountManager, accountID)
-	pbcResp, fundAccResp, err = runWithRevision(rev, refundAccount)
->>>>>>> f686b8db
+	pbcResp, fundAccResp, err = runWithRequest(newPayByContractRequest(rev, sig, refundAccount))
 	if err != nil {
 		t.Fatal(err)
 	}
