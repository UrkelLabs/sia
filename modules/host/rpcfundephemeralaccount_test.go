--- conflicted
+++ resolved
@@ -26,7 +26,7 @@
 
 	// send PaymentRequest & PayByContractRequest
 	pRequest := modules.PaymentRequest{Type: modules.PayByContract}
-	pbcRequest := newPayByContractRequest(revision, sig)
+	pbcRequest := newPayByContractRequest(revision, sig, rhp.accountID)
 	err = modules.RPCWriteAll(stream, pRequest, pbcRequest)
 	if err != nil {
 		return err
@@ -139,20 +139,16 @@
 	// prepare an ephemeral account
 	_, accountID := prepareAccount()
 
-<<<<<<< HEAD
-	renterFunc := func(stream siamux.Stream, revision types.FileContractRevision, signature crypto.Signature) (*modules.PayByContractResponse, *modules.FundAccountResponse, error) {
+	// specify a refund account. Needs to be zero account string for funding.
+	refundAccount := modules.ZeroAccountID
+
+	renterFunc := func(stream siamux.Stream, revision types.FileContractRevision, signature crypto.Signature, refundAccount modules.AccountID) (*modules.PayByContractResponse, *modules.FundAccountResponse, error) {
 		// send price table uid
 		err := modules.RPCWrite(stream, pt.UID)
 		if err != nil {
 			return nil, nil, err
 		}
 
-=======
-	// specify a refund account. Needs to be zero account string for funding.
-	refundAccount := modules.ZeroAccountID
-
-	renterFunc := func(stream siamux.Stream, revision types.FileContractRevision, signature crypto.Signature, refundAccount modules.AccountID) (*modules.PayByContractResponse, *modules.FundAccountResponse, error) {
->>>>>>> 1ce5ec04
 		// send fund account request
 		req := modules.FundAccountRequest{Account: accountID}
 		err = modules.RPCWrite(stream, req)
