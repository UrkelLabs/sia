package host

import (
	"fmt"
	"io"
	"strings"
	"testing"

	"gitlab.com/NebulousLabs/Sia/crypto"
	"gitlab.com/NebulousLabs/Sia/modules"
	"gitlab.com/NebulousLabs/Sia/types"
	"gitlab.com/NebulousLabs/errors"
	"gitlab.com/NebulousLabs/fastrand"
)

// TestFundEphemeralAccountRPC tests the FundEphemeralAccountRPC by manually
// calling the RPC handler.
func TestFundEphemeralAccountRPC(t *testing.T) {
	if testing.Short() {
		t.SkipNow()
	}
	t.Parallel()

	// setup renter host pair
	ht, pair, err := newRenterHostPair(t.Name())
	if err != nil {
		t.Fatal(err)
	}
	defer ht.Close()

	// fetch some host variables
	hpk := ht.host.PublicKey()
	his := ht.host.InternalSettings()

	// create the host's crypto public key
	var hcpk crypto.PublicKey
	copy(hcpk[:], hpk.Key)

	// runWithRequest is a helper function that runs the fundEphemeralAccountRPC
	// with the given pay by contract reuqest
	runWithRequest := func(req modules.PayByContractRequest) (*modules.PayByContractResponse, *modules.FundAccountResponse, error) {
		stream := pair.newStream()

		// write rpc ID
		err := modules.RPCWrite(stream, modules.RPCFundAccount)
		if err != nil {
			return nil, nil, err
		}

		// write pricetable UID
		err = modules.RPCWrite(stream, pair.pt.UID)
		if err != nil {
			return nil, nil, err
		}

		// send fund account request
		far := modules.FundAccountRequest{Account: pair.eaid}
		err = modules.RPCWriteAll(stream, far)
		if err != nil {
			return nil, nil, err
		}

		// send PaymentRequest & PayByContractRequest
		pRequest := modules.PaymentRequest{Type: modules.PayByContract}
		err = modules.RPCWriteAll(stream, pRequest, req)
		if err != nil {
			return nil, nil, err
		}

		// receive PayByContractResponse
		var payByResponse modules.PayByContractResponse
		err = modules.RPCRead(stream, &payByResponse)
		if err != nil {
			return nil, nil, err
		}

		// receive FundAccountResponse
		var resp modules.FundAccountResponse
		err = modules.RPCRead(stream, &resp)
		if err != nil {
			return nil, nil, err
		}

		// expect clean stream close
		err = modules.RPCRead(stream, &payByResponse)
		if err != io.EOF {
			return nil, nil, err
		}
		return &payByResponse, &resp, nil
	}

	verifyResponse := func(rev types.FileContractRevision, payByResponse *modules.PayByContractResponse, fundResponse *modules.FundAccountResponse, prevBalance, prevPotAccFunding, funding types.Currency) error {
		// verify the host signature
		if err := crypto.VerifyHash(crypto.HashAll(rev), hcpk, payByResponse.Signature); err != nil {
			return errors.New("could not verify host signature")
		}

		// verify the receipt
		receipt := fundResponse.Receipt
		if err := crypto.VerifyHash(crypto.HashAll(receipt), hcpk, fundResponse.Signature); err != nil {
			return errors.New("could not verify receipt signature")
		}
		if !receipt.Amount.Equals(funding) {
			return fmt.Errorf("Unexpected funded amount in the receipt, expected %v but received %v", funding.HumanString(), receipt.Amount.HumanString())
		}
		if receipt.Account != pair.eaid {
			return fmt.Errorf("Unexpected account id in the receipt, expected %v but received %v", pair.eaid, receipt.Account)
		}
		if !receipt.Host.Equals(hpk) {
			return fmt.Errorf("Unexpected host pubkey in the receipt, expected %v but received %v", hpk, receipt.Host)
		}

		// verify the funding got deposited into the ephemeral account
<<<<<<< HEAD
		balance := getAccountBalance(ht.host.staticAccountManager, pair.eaid)
		if !balance.Equals(prevBalance.Add(funding)) {
			t.Fatalf("Unexpected account balance, expected %v but received %v", funding.HumanString(), balance.HumanString())
=======
		currBalance := getAccountBalance(ht.host.staticAccountManager, accountID)
		if !currBalance.Equals(prevBalance.Add(funding)) {
			t.Fatalf("Unexpected account balance, expected %v but received %v", prevBalance.Add(funding).HumanString(), currBalance.HumanString())
		}

		// verify the funding get added to the host's financial metrics
		currPotAccFunding := ht.host.FinancialMetrics().PotentialAccountFunding
		if !currPotAccFunding.Equals(prevPotAccFunding.Add(funding)) {
			t.Fatalf("Unexpected account funding, expected %v but received %v", prevPotAccFunding.Add(funding).HumanString(), currPotAccFunding.HumanString())
>>>>>>> a578a7e4
		}
		return nil
	}

	// verify happy flow
	funding := types.NewCurrency64(100)
<<<<<<< HEAD
	rev, sig, err := pair.paymentRevision(funding.Add(pair.pt.FundAccountCost))
=======
	fmPAF := ht.host.FinancialMetrics().PotentialAccountFunding
	rev, err := recent.PaymentRevision(funding.Add(pt.FundAccountCost))
>>>>>>> a578a7e4
	if err != nil {
		t.Fatal(err)
	}
	balance := getAccountBalance(ht.host.staticAccountManager, pair.eaid)
	pbcResp, fundAccResp, err := runWithRequest(newPayByContractRequest(rev, sig))
	if err != nil {
		t.Fatal(err)
	}

	err = verifyResponse(rev, pbcResp, fundAccResp, balance, fmPAF, funding)
	if err != nil {
		t.Fatal(err)
	}

	// expect error when we move funds back to the renter
	rev, _, err = pair.paymentRevision(funding.Add(pair.pt.FundAccountCost))
	if err != nil {
		t.Fatal(err)
	}
	rev.SetValidRenterPayout(rev.ValidRenterPayout().Add64(1))
	_, _, err = runWithRequest(newPayByContractRequest(rev, pair.sign(rev)))
	if err == nil || !strings.Contains(err.Error(), "rejected for low paying host valid output") {
		t.Fatalf("Expected error indicating the invalid revision, instead error was: '%v'", err)
	}

	// expect error when we didn't move enough funds to the renter
	rev, _, err = pair.paymentRevision(funding.Add(pair.pt.FundAccountCost))
	if err != nil {
		t.Fatal(err)
	}
	rev.SetValidHostPayout(rev.ValidHostPayout().Sub64(1))
	_, _, err = runWithRequest(newPayByContractRequest(rev, pair.sign(rev)))
	if err == nil || !strings.Contains(err.Error(), "rejected for low paying host valid output") {
		t.Fatalf("Expected error indicating the invalid revision, instead error was: '%v'", err)
	}

	// expect error when the funds we move are not enough to cover the cost
	rev, sig, err = pair.paymentRevision(pair.pt.FundAccountCost.Sub64(1))
	if err != nil {
		t.Fatal(err)
	}
	_, _, err = runWithRequest(newPayByContractRequest(rev, sig))
	if err == nil || !strings.Contains(err.Error(), "amount that was deposited did not cover the cost of the RPC") {
		t.Fatalf("Expected error indicating the lack of funds, instead error was: '%v'", err)
	}

	// expect error when the funds exceed the host's max ephemeral account
	// balance
	rev, sig, err = pair.paymentRevision(pair.pt.FundAccountCost.Add(his.MaxEphemeralAccountBalance.Add64(1)))
	if err != nil {
		t.Fatal(err)
	}
	_, _, err = runWithRequest(newPayByContractRequest(rev, sig))
	if err == nil || !strings.Contains(err.Error(), ErrBalanceMaxExceeded.Error()) {
		t.Fatalf("Expected error '%v', instead error was '%v'", ErrBalanceMaxExceeded, err)
	}

	// expect error when we corrupt the renter's revision signature
	rev, sig, err = pair.paymentRevision(funding.Add(pair.pt.FundAccountCost))
	if err != nil {
		t.Fatal(err)
	}
	fastrand.Read(sig[:4]) // corrupt the signature
	_, _, err = runWithRequest(newPayByContractRequest(rev, sig))
	if err == nil || !strings.Contains(err.Error(), "invalid signature") {
		t.Fatalf("Unexpected renter err, expected 'invalid signature' but got '%v'", err)
	}

	// expect error when revision moves collateral

	// update the host collateral
	collateral := types.NewCurrency64(5)
	so, err = ht.host.managedGetStorageObligation(recent.ID())
	if err != nil {
		t.Fatal(err)
	}
	numRevisions := len(so.RevisionTransactionSet)
	so.RevisionTransactionSet[numRevisions-1].FileContractRevisions[0].SetMissedHostPayout(collateral)
	ht.host.managedLockStorageObligation(so.id())
	err = ht.host.managedModifyStorageObligation(so, []crypto.Hash{}, make(map[crypto.Hash][]byte))
	if err != nil {
		t.Fatal(err)
	}
	ht.host.managedUnlockStorageObligation(so.id())

	// create a revision and move some collateral
	recent = recentSO()
	rev, err = recent.PaymentRevision(funding.Add(pt.FundAccountCost))
	rev.SetMissedHostPayout(rev.MissedHostOutput().Value.Sub(collateral))
	voidOutput, err := rev.MissedVoidOutput()
	if err != nil {
		t.Fatal(err)
	}
	err = rev.SetMissedVoidPayout(voidOutput.Value.Add(collateral))
	if err != nil {
		t.Fatal(err)
	}
	_, _, err = runWithRevision(rev)
	if err == nil || !strings.Contains(err.Error(), "host not expecting to post any collateral") {
		t.Fatalf("Expected error '%v', instead error was '%v'", "host not expecting to post any collateral", err)
	}

	// undo host collateral update
	so, err = ht.host.managedGetStorageObligation(recent.ID())
	if err != nil {
		t.Fatal(err)
	}
	so.RevisionTransactionSet[numRevisions-1].FileContractRevisions[0].SetMissedHostPayout(types.ZeroCurrency)
	ht.host.managedLockStorageObligation(so.id())
	err = ht.host.managedModifyStorageObligation(so, []crypto.Hash{}, make(map[crypto.Hash][]byte))
	if err != nil {
		t.Fatal(err)
	}
	ht.host.managedUnlockStorageObligation(so.id())

	// verify happy flow again to make sure the error'ed out calls don't mess
	// anything up
<<<<<<< HEAD
	rev, sig, err = pair.paymentRevision(funding.Add(pair.pt.FundAccountCost))
=======
	recent = recentSO()
	fmPAF = ht.host.FinancialMetrics().PotentialAccountFunding
	rev, err = recent.PaymentRevision(funding.Add(pt.FundAccountCost))
>>>>>>> a578a7e4
	if err != nil {
		t.Fatal(err)
	}
	balance = getAccountBalance(ht.host.staticAccountManager, pair.eaid)
	pbcResp, fundAccResp, err = runWithRequest(newPayByContractRequest(rev, sig))
	if err != nil {
		t.Fatal(err)
	}
	err = verifyResponse(rev, pbcResp, fundAccResp, balance, fmPAF, funding)
	if err != nil {
		t.Fatal(err)
	}
}<|MERGE_RESOLUTION|>--- conflicted
+++ resolved
@@ -111,12 +111,7 @@
 		}
 
 		// verify the funding got deposited into the ephemeral account
-<<<<<<< HEAD
-		balance := getAccountBalance(ht.host.staticAccountManager, pair.eaid)
-		if !balance.Equals(prevBalance.Add(funding)) {
-			t.Fatalf("Unexpected account balance, expected %v but received %v", funding.HumanString(), balance.HumanString())
-=======
-		currBalance := getAccountBalance(ht.host.staticAccountManager, accountID)
+		currBalance := getAccountBalance(ht.host.staticAccountManager, pair.eaid)
 		if !currBalance.Equals(prevBalance.Add(funding)) {
 			t.Fatalf("Unexpected account balance, expected %v but received %v", prevBalance.Add(funding).HumanString(), currBalance.HumanString())
 		}
@@ -125,19 +120,14 @@
 		currPotAccFunding := ht.host.FinancialMetrics().PotentialAccountFunding
 		if !currPotAccFunding.Equals(prevPotAccFunding.Add(funding)) {
 			t.Fatalf("Unexpected account funding, expected %v but received %v", prevPotAccFunding.Add(funding).HumanString(), currPotAccFunding.HumanString())
->>>>>>> a578a7e4
 		}
 		return nil
 	}
 
 	// verify happy flow
 	funding := types.NewCurrency64(100)
-<<<<<<< HEAD
+	fmPAF := ht.host.FinancialMetrics().PotentialAccountFunding
 	rev, sig, err := pair.paymentRevision(funding.Add(pair.pt.FundAccountCost))
-=======
-	fmPAF := ht.host.FinancialMetrics().PotentialAccountFunding
-	rev, err := recent.PaymentRevision(funding.Add(pt.FundAccountCost))
->>>>>>> a578a7e4
 	if err != nil {
 		t.Fatal(err)
 	}
@@ -210,7 +200,7 @@
 
 	// update the host collateral
 	collateral := types.NewCurrency64(5)
-	so, err = ht.host.managedGetStorageObligation(recent.ID())
+	so, err := ht.host.managedGetStorageObligation(pair.fcid)
 	if err != nil {
 		t.Fatal(err)
 	}
@@ -224,8 +214,7 @@
 	ht.host.managedUnlockStorageObligation(so.id())
 
 	// create a revision and move some collateral
-	recent = recentSO()
-	rev, err = recent.PaymentRevision(funding.Add(pt.FundAccountCost))
+	rev, _, err = pair.paymentRevision(funding.Add(pair.pt.FundAccountCost))
 	rev.SetMissedHostPayout(rev.MissedHostOutput().Value.Sub(collateral))
 	voidOutput, err := rev.MissedVoidOutput()
 	if err != nil {
@@ -235,13 +224,13 @@
 	if err != nil {
 		t.Fatal(err)
 	}
-	_, _, err = runWithRevision(rev)
+	_, _, err = runWithRequest(newPayByContractRequest(rev, pair.sign(rev)))
 	if err == nil || !strings.Contains(err.Error(), "host not expecting to post any collateral") {
 		t.Fatalf("Expected error '%v', instead error was '%v'", "host not expecting to post any collateral", err)
 	}
 
 	// undo host collateral update
-	so, err = ht.host.managedGetStorageObligation(recent.ID())
+	so, err = ht.host.managedGetStorageObligation(pair.fcid)
 	if err != nil {
 		t.Fatal(err)
 	}
@@ -255,13 +244,8 @@
 
 	// verify happy flow again to make sure the error'ed out calls don't mess
 	// anything up
-<<<<<<< HEAD
+	fmPAF = ht.host.FinancialMetrics().PotentialAccountFunding
 	rev, sig, err = pair.paymentRevision(funding.Add(pair.pt.FundAccountCost))
-=======
-	recent = recentSO()
-	fmPAF = ht.host.FinancialMetrics().PotentialAccountFunding
-	rev, err = recent.PaymentRevision(funding.Add(pt.FundAccountCost))
->>>>>>> a578a7e4
 	if err != nil {
 		t.Fatal(err)
 	}
