--- conflicted
+++ resolved
@@ -431,7 +431,7 @@
 			}
 			// send PaymentRequest & PayByContractRequest
 			pRequest := modules.PaymentRequest{Type: modules.PayByContract}
-			pbcRequest := newPayByContractRequest(rev, sig, pair.eaid)
+			pbcRequest := newPayByContractRequest(rev, sig, pair.accountID)
 			err = modules.RPCWriteAll(rStream, pRequest, pbcRequest)
 			if err != nil {
 				return err
@@ -535,14 +535,8 @@
 // testPayByContract verifies payment is processed correctly in the case of the
 // PayByContract payment method.
 func testPayByContract(t *testing.T, pair *renterHostPair) {
-<<<<<<< HEAD
 	host, renterSK := pair.ht.host, pair.renter
-	amount := types.SiacoinPrecision
-=======
-	host, renterSK := pair.host, pair.renter
-	_, refundAccount := prepareAccount()
 	amount := types.SiacoinPrecision.Div64(2)
->>>>>>> 1ce5ec04
 	amountStr := amount.HumanString()
 
 	// prepare an updated revision that pays the host
@@ -555,6 +549,9 @@
 	rStream, hStream := NewTestStreams()
 	defer rStream.Close()
 	defer hStream.Close()
+
+	// create a refund account.
+	_, refundAccount := prepareAccount()
 
 	var payment modules.PaymentDetails
 	var payByResponse modules.PayByContractResponse
