--- conflicted
+++ resolved
@@ -1,12 +1,9 @@
 # Wallet
-<<<<<<< HEAD
+
+*TODO*
+ - Update layout of this README to match Renter README. (ie subsystems, key files, links, etc)
 
 ### Wallet Encryption Subsystem
-=======
-*TODO*
- - Update layout of this README to match Renter README. (ie subsystems, key files, links, etc)
-### Wallet Encryption
->>>>>>> 8072a793
 
 This section gives an overview of how encryption is handled within the Sia wallet and refers to the source code within `encrypt.go`. The encryption within the wallet is done using the Twofish cipher in Galois Counter Mode and hashing is done using the Blake2B algorithm.
 
