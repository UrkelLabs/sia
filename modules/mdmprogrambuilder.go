--- conflicted
+++ resolved
@@ -13,7 +13,9 @@
 	// ProgramBuilder is a helper type to easily create programs and compute
 	// their cost.
 	ProgramBuilder struct {
-		staticPT    *RPCPriceTable
+		staticDuration types.BlockHeight
+		staticPT       *RPCPriceTable
+
 		readonly    bool
 		program     Program
 		programData *bytes.Buffer
@@ -27,25 +29,22 @@
 )
 
 // NewProgramBuilder creates an empty program builder.
-func NewProgramBuilder(pt *RPCPriceTable) *ProgramBuilder {
+func NewProgramBuilder(pt *RPCPriceTable, duration types.BlockHeight) *ProgramBuilder {
 	pb := &ProgramBuilder{
-		programData: new(bytes.Buffer),
-		readonly:    true, // every program starts readonly
-		staticPT:    pt,
-		usedMemory:  MDMInitMemory(),
+		programData:    new(bytes.Buffer),
+		readonly:       true, // every program starts readonly
+		staticDuration: duration,
+		staticPT:       pt,
+		usedMemory:     MDMInitMemory(),
 	}
 	return pb
 }
 
 // AddAppendInstruction adds an Append instruction to the program.
-<<<<<<< HEAD
 func (pb *ProgramBuilder) AddAppendInstruction(data []byte, merkleProof bool) error {
 	if uint64(len(data)) != SectorSize {
 		return fmt.Errorf("expected appended data to have size %v but was %v", SectorSize, len(data))
 	}
-=======
-func (pb *ProgramBuilder) AddAppendInstruction(data []byte, duration types.BlockHeight, merkleProof bool) {
->>>>>>> fcd766bb
 	// Compute the argument offsets.
 	dataOffset := uint64(pb.programData.Len())
 	// Extend the programData.
@@ -56,7 +55,7 @@
 	pb.program = append(pb.program, i)
 	// Update cost, collateral and memory usage.
 	collateral := MDMAppendCollateral(pb.staticPT)
-	cost, refund := MDMAppendCost(pb.staticPT, duration)
+	cost, refund := MDMAppendCost(pb.staticPT, pb.staticDuration)
 	memory := MDMAppendMemory()
 	time := uint64(MDMTimeAppend)
 	pb.addInstruction(collateral, cost, refund, memory, time)
