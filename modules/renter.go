--- conflicted
+++ resolved
@@ -1133,7 +1133,6 @@
 	// separately as well.
 	CreateSkylinkFromSiafile(SkyfileUploadParameters, SiaPath) (Skylink, error)
 
-<<<<<<< HEAD
 	// DownloadByRoot will fetch data using the merkle root of that data. The
 	// given timeout will make sure this call won't block for a time that
 	// exceeds the given timeout value. Passing a timeout of 0 is considered as
@@ -1155,18 +1154,6 @@
 	// no timeout. The pricePerMS acts as a budget to spend on faster, and thus
 	// potentially more expensive, hosts.
 	DownloadSkylinkBaseSector(link Skylink, timeout time.Duration, pricePerMS types.Currency) (Streamer, error)
-=======
-	// DownloadByRoot will fetch data using the merkle root of that data. This
-	// uses all of the async worker primitives to improve speed and throughput.
-	DownloadByRoot(root crypto.Hash, offset, length uint64, timeout time.Duration) ([]byte, error)
-
-	// DownloadSkylink will fetch a file from the Sia network using the skylink.
-	DownloadSkylink(Skylink, time.Duration) (SkyfileLayout, SkyfileMetadata, Streamer, error)
-
-	// DownloadSkylinkBaseSector will take a link and turn it into the data of a download
-	// without any decoding of the metadata, fanout, or decryption.
-	DownloadSkylinkBaseSector(Skylink, time.Duration) (Streamer, error)
->>>>>>> 49b76a9c
 
 	// UploadSkyfile will upload data to the Sia network from a reader and
 	// create a skyfile, returning the skylink that can be used to access the
@@ -1194,13 +1181,10 @@
 	// RestoreSkyfile restores a skyfile such that the skylink is preserved.
 	RestoreSkyfile(reader io.Reader) (Skylink, error)
 
-<<<<<<< HEAD
 	// UpdateSkynetBlocklist updates the list of hashed merkleroots that are
 	// blocked
 	UpdateSkynetBlocklist(additions, removals []crypto.Hash) error
 
-=======
->>>>>>> 49b76a9c
 	// UpdateSkynetPortals updates the list of known skynet portals.
 	UpdateSkynetPortals(additions []SkynetPortal, removals []NetAddress) error
 
