package modules

import (
	"encoding/hex"
	"encoding/json"
	"errors"
	"io"
	"time"

	"gitlab.com/NebulousLabs/Sia/crypto"
	"gitlab.com/NebulousLabs/Sia/types"
	"gitlab.com/NebulousLabs/encoding"
)

// RPCPriceTable contains the cost of executing a RPC on a host. Each host can
// set its own prices for the individual MDM instructions and RPC costs.
type RPCPriceTable struct {
	// UID is a specifier that uniquely identifies this price table
	UID UniqueID `json:"uid"`

	// Validity is a duration that specifies how long the host guarantees these
	// prices for and are thus considered valid.
	Validity time.Duration `json:"validity"`

	// HostBlockHeight is the block height of the host. This allows the renter
	// to create valid withdrawal messages in case it is not synced yet.
	HostBlockHeight types.BlockHeight `json:"hostblockheight"`

	// UpdatePriceTableCost refers to the cost of fetching a new price table
	// from the host.
	UpdatePriceTableCost types.Currency `json:"updatepricetablecost"`

	// AccountBalanceCost refers to the cost of fetching the balance of an
	// ephemeral account.
	AccountBalanceCost types.Currency `json:"accountbalancecost"`

	// FundAccountCost refers to the cost of funding an ephemeral account on the
	// host.
	FundAccountCost types.Currency `json:"fundaccountcost"`

	// MDM related costs
	//
	// InitBaseCost is the amount of cost that is incurred when an MDM program
	// starts to run. This doesn't include the memory used by the program data.
	// The total cost to initialize a program is calculated as
	// InitCost = InitBaseCost + MemoryTimeCost * Time
	InitBaseCost types.Currency `json:"initbasecost"`

	// MemoryTimeCost is the amount of cost per byte per time that is incurred
	// by the memory consumption of the program.
	MemoryTimeCost types.Currency `json:"memorytimecost"`

	// CollateralCost is the amount of money per byte the host is promising to
	// lock away as collateral when adding new data to a contract.
	CollateralCost types.Currency `json:"collateralcost"`

	// Cost values specific to the bandwidth consumption.
	DownloadBandwidthCost types.Currency `json:"downloadbandwidthcost"`
	UploadBandwidthCost   types.Currency `json:"uploadbandwidthcost"`

	// Cost values specific to the DropSectors instruction.
	DropSectorsBaseCost types.Currency `json:"dropsectorsbasecost"`
	DropSectorsUnitCost types.Currency `json:"dropsectorsunitcost"`

	// Cost values specific to the HasSector command.
	HasSectorBaseCost types.Currency `json:"hassectorbasecost"`

	// Cost values specific to the Read instruction.
	ReadBaseCost   types.Currency `json:"readbasecost"`
	ReadLengthCost types.Currency `json:"readlengthcost"`

	// Cost values specific to the Write instruction.
<<<<<<< HEAD
	WriteBaseCost   types.Currency `json:"writebasecost"`   // per write
	WriteLengthCost types.Currency `json:"writelengthcost"` // per byte written
	WriteStoreCost  types.Currency `json:"writestorecost"`  // per byte / block of additional storage
=======
	WriteBaseCost   types.Currency `json:"writebasecost"`
	WriteLengthCost types.Currency `json:"writelengthcost"`
	WriteStoreCost  types.Currency `json:"writestorecost"`

	// TxnFee estimations.
	TxnFeeMinRecommended types.Currency `json:"txnfeeminrecommended"`
	TxnFeeMaxRecommended types.Currency `json:"txnfeemaxrecommended"`
>>>>>>> 8a58ee64
}

var (
	// RPCAccountBalance specifier
	RPCAccountBalance = types.NewSpecifier("AccountBalance")

	// RPCUpdatePriceTable specifier
	RPCUpdatePriceTable = types.NewSpecifier("UpdatePriceTable")

	// RPCExecuteProgram specifier
	RPCExecuteProgram = types.NewSpecifier("ExecuteProgram")

	// RPCFundAccount specifier
	RPCFundAccount = types.NewSpecifier("FundAccount")
)

type (
	// AccountBalanceRequest specifies the account for which to retrieve the
	// balance.
	AccountBalanceRequest struct {
		Account AccountID
	}

	// AccountBalanceResponse contains the balance of the previously specified
	// account.
	AccountBalanceResponse struct {
		Balance types.Currency
	}

	// FundAccountRequest specifies the ephemeral account id that gets funded.
	FundAccountRequest struct {
		Account AccountID
	}

	// FundAccountResponse contains the signature. This signature is a
	// signed receipt, and can be used as proof of funding.
	FundAccountResponse struct {
		Balance   types.Currency
		Receipt   Receipt
		Signature crypto.Signature
	}

	// RPCExecuteProgramRequest is the request sent by the renter to execute a
	// program on the host's MDM.
	RPCExecuteProgramRequest struct {
		// FileContractID is the id of the filecontract we would like to modify.
		FileContractID types.FileContractID
		// Instructions to be executed as a program.
		Program Program
		// ProgramDataLength is the length of the programData following this
		// request.
		ProgramDataLength uint64
	}

	// RPCExecuteProgramResponse is the response sent by the host for each
	// executed MDMProgram instruction.
	RPCExecuteProgramResponse struct {
		AdditionalCollateral types.Currency
		OutputLength         uint64
		NewMerkleRoot        crypto.Hash
		NewSize              uint64
		Proof                []crypto.Hash
		Error                error
		TotalCost            types.Currency
		StorageCost          types.Currency
	}

	// RPCExecuteProgramRevisionSigningRequest is the request sent by the renter
	// for updating a contract when executing a write MDM program.
	RPCExecuteProgramRevisionSigningRequest struct {
		Signature            []byte
		NewRevisionNumber    uint64
		NewValidProofValues  []types.Currency
		NewMissedProofValues []types.Currency
	}

	// RPCExecuteProgramRevisionSigningResponse is the response from the host,
	// containing the host signature for the new revision.
	RPCExecuteProgramRevisionSigningResponse struct {
		Signature []byte
	}

	// RPCUpdatePriceTableResponse contains a JSON encoded RPC price table
	RPCUpdatePriceTableResponse struct {
		PriceTableJSON []byte
	}

	// RPCTrackedPriceTableResponse is an empty response sent by the host to
	// signal it has received payment for the price table and has tracked it,
	// thus considering it valid.
	RPCTrackedPriceTableResponse struct{}

	// rpcResponse is a helper type for encoding and decoding RPC response
	// messages.
	rpcResponse struct {
		err  *RPCError
		data interface{}
	}
)

// MarshalSia implements the SiaMarshaler interface.
func (epr RPCExecuteProgramResponse) MarshalSia(w io.Writer) error {
	var errStr string
	if epr.Error != nil {
		errStr = epr.Error.Error()
	}
	ec := encoding.NewEncoder(w)
	_ = ec.Encode(epr.AdditionalCollateral)
	_ = ec.Encode(epr.OutputLength)
	_ = ec.Encode(epr.NewMerkleRoot)
	_ = ec.Encode(epr.NewSize)
	_ = ec.Encode(epr.Proof)
	_ = ec.Encode(errStr)
	_ = ec.Encode(epr.TotalCost)
	_ = ec.Encode(epr.StorageCost)
	return ec.Err()
}

// UnmarshalSia implements the SiaMarshaler interface.
func (epr *RPCExecuteProgramResponse) UnmarshalSia(r io.Reader) error {
	var errStr string
	dc := encoding.NewDecoder(r, encoding.DefaultAllocLimit)
	_ = dc.Decode(&epr.AdditionalCollateral)
	_ = dc.Decode(&epr.OutputLength)
	_ = dc.Decode(&epr.NewMerkleRoot)
	_ = dc.Decode(&epr.NewSize)
	_ = dc.Decode(&epr.Proof)
	_ = dc.Decode(&errStr)
	_ = dc.Decode(&epr.TotalCost)
	_ = dc.Decode(&epr.StorageCost)
	if errStr != "" {
		epr.Error = errors.New(errStr)
	}
	return dc.Err()
}

// RPCRead tries to read the given object from the stream.
func RPCRead(r io.Reader, obj interface{}) error {
	resp := rpcResponse{nil, obj}
	err := encoding.ReadObject(r, &resp, uint64(RPCMinLen))
	if err != nil {
		return err
	}
	if resp.err != nil {
		// must wrap the error here, for more info see: https://www.pixelstech.net/article/1554553347-Be-careful-about-nil-check-on-interface-in-GoLang
		return errors.New(resp.err.Error())
	}
	return nil
}

// RPCWrite writes the given object to the stream.
func RPCWrite(w io.Writer, obj interface{}) error {
	return encoding.WriteObject(w, &rpcResponse{nil, obj})
}

// RPCWriteAll writes the given objects to the stream.
func RPCWriteAll(w io.Writer, objs ...interface{}) error {
	for _, obj := range objs {
		err := encoding.WriteObject(w, &rpcResponse{nil, obj})
		if err != nil {
			return err
		}
	}
	return nil
}

// RPCWriteError writes the given error to the stream.
func RPCWriteError(w io.Writer, err error) error {
	re, ok := err.(*RPCError)
	if err != nil && !ok {
		re = &RPCError{Description: err.Error()}
	}
	return encoding.WriteObject(w, &rpcResponse{re, nil})
}

// MarshalSia implements the encoding.SiaMarshaler interface.
func (resp *rpcResponse) MarshalSia(w io.Writer) error {
	if resp.data == nil {
		resp.data = struct{}{}
	}
	return encoding.NewEncoder(w).EncodeAll(resp.err, resp.data)
}

// UnmarshalSia implements the encoding.SiaUnmarshaler interface.
func (resp *rpcResponse) UnmarshalSia(r io.Reader) error {
	// NOTE: no allocation limit is required because this method is always
	// called via encoding.Unmarshal, which already imposes an allocation limit.
	d := encoding.NewDecoder(r, 0)
	if err := d.Decode(&resp.err); err != nil {
		return err
	}
	if resp.err != nil {
		// rpc response data is not decoded in the event of an error, we return
		// nil here because unmarshaling was successful and is unrelated from
		// the error in the rpc response
		return nil
	}
	return d.Decode(resp.data)
}

// UniqueID is a unique identifier
type UniqueID types.Specifier

// MarshalJSON marshals an id as a hex string.
func (uid UniqueID) MarshalJSON() ([]byte, error) {
	return json.Marshal(uid.String())
}

// String prints the uid in hex.
func (uid UniqueID) String() string {
	return hex.EncodeToString(uid[:])
}

// LoadString loads the unique id from the given string. It is the inverse of
// the `String` method.
func (uid *UniqueID) LoadString(input string) error {
	// *2 because there are 2 hex characters per byte.
	if len(input) != types.SpecifierLen*2 {
		return errors.New("incorrect length")
	}
	uidBytes, err := hex.DecodeString(input)
	if err != nil {
		return errors.New("could not unmarshal hash: " + err.Error())
	}
	copy(uid[:], uidBytes)
	return nil
}

// UnmarshalJSON decodes the json hex string of the id.
func (uid *UniqueID) UnmarshalJSON(b []byte) error {
	// *2 because there are 2 hex characters per byte.
	// +2 because the encoded JSON string is wrapped in `"`.
	if len(b) != types.SpecifierLen*2+2 {
		return errors.New("incorrect length")
	}

	// b[1 : len(b)-1] cuts off the leading and trailing `"` in the JSON string.
	return uid.LoadString(string(b[1 : len(b)-1]))
}<|MERGE_RESOLUTION|>--- conflicted
+++ resolved
@@ -70,19 +70,13 @@
 	ReadLengthCost types.Currency `json:"readlengthcost"`
 
 	// Cost values specific to the Write instruction.
-<<<<<<< HEAD
 	WriteBaseCost   types.Currency `json:"writebasecost"`   // per write
 	WriteLengthCost types.Currency `json:"writelengthcost"` // per byte written
 	WriteStoreCost  types.Currency `json:"writestorecost"`  // per byte / block of additional storage
-=======
-	WriteBaseCost   types.Currency `json:"writebasecost"`
-	WriteLengthCost types.Currency `json:"writelengthcost"`
-	WriteStoreCost  types.Currency `json:"writestorecost"`
 
 	// TxnFee estimations.
 	TxnFeeMinRecommended types.Currency `json:"txnfeeminrecommended"`
 	TxnFeeMaxRecommended types.Currency `json:"txnfeemaxrecommended"`
->>>>>>> 8a58ee64
 }
 
 var (
