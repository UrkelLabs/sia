package consensus

import (
	"errors"
	"math/big"
	"sort"
)

// StateInfo contains basic information about the State.
type StateInfo struct {
	CurrentBlock BlockID
	Height       BlockHeight
	Target       Target
}

// blockAtHeight returns the block on the current path with the given height.
func (s *State) blockAtHeight(height BlockHeight) (b Block, exists bool) {
	bn, exists := s.blockMap[s.currentPath[height]]
	if !exists {
		return
	}
	b = bn.block
	return
}

// currentBlockNode returns the blockNode of the current block.
func (s *State) currentBlockNode() *blockNode {
	return s.blockMap[s.currentBlockID]
}

// currentBlockWeight returns the weight of the current block.
func (s *State) currentBlockWeight() *big.Rat {
	return s.currentBlockNode().target.Inverse()
}

// height returns the current height of the state.
func (s *State) height() BlockHeight {
	return s.blockMap[s.currentBlockID].height
}

// output returns the unspent SiacoinOutput associated with the given ID. If
// the output is not in the UTXO set, 'exists' will be false.
func (s *State) output(id SiacoinOutputID) (sco SiacoinOutput, exists bool) {
	sco, exists = s.siacoinOutputs[id]
	return
}

// sortedUscoSet returns all of the unspent siacoin outputs sorted
// according to the numerical value of their id.
func (s *State) sortedUscoSet() []SiacoinOutput {
	// Get all of the outputs in string form and sort the strings.
	unspentOutputs := make(crypto.HashSlice, len(s.siacoinOutputs))
	for outputID := range s.siacoinOutputs {
		unspentOutputs = append(unspentOutputs, crypto.Hash(outputID))
	}
	sort.Sort(unspentOutputs)

	// Get the outputs in order according to their sorted form.
	sortedOutputs := make([]SiacoinOutput, len(unspentOutputs))
	for i, outputID := range unspentOutputs {
		output, _ := s.output(SiacoinOutputID(outputID))
		sortedOutputs[i] = output
	}
	return sortedOutputs
}

// Sorted UsfoSet returns all of the unspent siafund outputs sorted according
// to the numerical value of their id.
func (s *State) sortedUsfoSet() []SiafundOutput {
	// Get all of the outputs in string form and sort the strings.
	outputIDs := make(crypto.HashSlice, len(s.siafundOutputs))
	for outputID := range s.siafundOutputs {
		outputIDs = append(outputIDs, crypto.Hash(outputID))
	}
	sort.Sort(outputIDs)

	// Get the outputs in order according to their sorted string form.
	sortedOutputs := make([]SiafundOutput, len(outputIDs))
	for i, outputID := range outputIDs {
		// Sanity check - the output should exist.
		output, exists := s.siafundOutputs[SiafundOutputID(outputID)]
		if DEBUG {
			if !exists {
				panic("output doesn't exist")
			}
		}

		sortedOutputs[i] = output
	}
	return sortedOutputs
}

<<<<<<< HEAD
// Block returns the block associated with the given id.
func (s *State) Block(id BlockID) (b Block, exists bool) {
=======
// Hash returns the Markle root of the current consensus set.
func (s *State) Hash() crypto.Hash {
	// Items of interest:
	// 1.	genesis block
	// 2.	current block ID
	// 3.	current height
	// 4.	current target
	// 5.	current depth
	// 6.	earliest allowed timestamp of next block
	// 7.	current path, ordered by height.
	// 8.	unspent siacoin outputs, sorted by id.
	// 9.	open file contracts, sorted by id.
	// 10.	unspent siafund outputs, sorted by id.
	// 11.	delayed siacoin outputs, sorted by height, then sorted by id.

	// Create a slice of hashes representing all items of interest.
	leaves := []crypto.Hash{
		crypto.HashObject(s.blockRoot.block),
		crypto.Hash(s.currentBlockID),
		crypto.HashObject(s.height()),
		crypto.HashObject(s.currentBlockNode().target),
		crypto.HashObject(s.currentBlockNode().depth),
		crypto.HashObject(s.currentBlockNode().earliestChildTimestamp()),
	}

	// Add all the blocks in the current path.
	for i := 0; i < len(s.currentPath); i++ {
		leaves = append(leaves, crypto.Hash(s.currentPath[BlockHeight(i)]))
	}

	// Add the (sorted) set of siacoin outputs.
	for _, output := range s.sortedUscoSet() {
		leaves = append(leaves, crypto.HashObject(output))
	}

	// Sort the open contracts by the string value of their ID.
	openContractIDs := make(crypto.HashSlice, len(s.fileContracts))
	for contractID := range s.fileContracts {
		openContractIDs = append(openContractIDs, crypto.Hash(contractID))
	}
	sort.Sort(openContractIDs)

	// Add the open contracts in sorted order.
	for _, contractID := range openContractIDs {
		fc := s.fileContracts[FileContractID(contractID)]
		leaves = append(leaves, crypto.HashObject(fc))
	}

	// Add the (sorted) set of siafund outputs.
	for _, output := range s.sortedUsfoSet() {
		leaves = append(leaves, crypto.HashObject(output))
	}

	// Add the set of delayed siacoin outputs. The outputs are sorted first by
	// their maturity height, and then by ID.
	for i := BlockHeight(0); i <= s.height(); i++ {
		delayedOutputs := s.delayedSiacoinOutputs[i]
		delayedIDs := make(crypto.HashSlice, len(delayedOutputs))
		for id := range delayedOutputs {
			delayedIDs = append(delayedIDs, crypto.Hash(id))
		}
		sort.Sort(delayedIDs)

		for _, id := range delayedIDs {
			output := delayedOutputs[SiacoinOutputID(id)]
			leaves = append(leaves, crypto.HashObject(output))
		}
	}

	return crypto.MerkleRoot(leaves)
}

// BlockAtHeight returns the block on the current path with the given height.
func (s *State) BlockAtHeight(height BlockHeight) (b Block, exists bool) {
>>>>>>> f786e88f
	s.mu.RLock()
	defer s.mu.RUnlock()
	return s.blockAtHeight(height)
}

// Block returns the block associated with the given id.
func (s *State) Block(id BlockID) (b Block, exists bool) {
	s.mu.RLock()
	defer s.mu.RUnlock()

	node, exists := s.blockMap[id]
	if !exists {
		return
	}
	b = node.block
	return
}

// BlockOutputDiffs returns the SiacoinOutputDiffs for a given block.
func (s *State) BlockOutputDiffs(id BlockID) (scods []SiacoinOutputDiff, err error) {
	node, exists := s.blockMap[id]
	if !exists {
		err = errors.New("requested an unknown block")
		return
	}
	if !node.diffsGenerated {
		err = errors.New("diffs have not been generated for the requested block")
		return
	}
	scods = node.siacoinOutputDiffs
	return
}

// BlocksSince returns a set of output diffs representing how the state
// has changed since block 'id'. OutputDiffsSince will flip the `new` value for
// diffs that got reversed.
func (s *State) BlocksSince(id BlockID) (removedBlocks, addedBlocks []BlockID, err error) {
	s.mu.RLock()
	defer s.mu.RUnlock()

	node, exists := s.blockMap[id]
	if !exists {
		err = errors.New("block is unknown")
		return
	}

	// Get all the IDs from going backwards to the blockchain.
	path := s.backtrackToCurrentPath(node)
	for _, node := range path[1:] {
		removedBlocks = append(removedBlocks, node.block.ID())
	}

	// Get all the IDs going forward from the common parent.
	for height := path[0].height; ; height++ {
		if _, exists := s.currentPath[height]; !exists {
			break
		}

		node := s.blockMap[s.currentPath[height]]
		addedBlocks = append(addedBlocks, node.block.ID())
	}

	return
}

// FileContract returns the file contract associated with the 'id'. If the
// contract does not exist, exists will be false.
func (s *State) FileContract(id FileContractID) (fc FileContract, exists bool) {
	s.mu.RLock()
	defer s.mu.RUnlock()

	fc, exists = s.fileContracts[id]
	return
}

// CurrentBlock returns the highest block on the tallest fork.
func (s *State) CurrentBlock() Block {
	s.mu.RLock()
	defer s.mu.RUnlock()
	return s.currentBlockNode().block
}

// CurrentTarget returns the target of the next block that needs to be
// submitted to the state.
func (s *State) CurrentTarget() Target {
	s.mu.RLock()
	defer s.mu.RUnlock()
	return s.currentBlockNode().target
}

// EarliestTimestamp returns the earliest timestamp that the next block can
// have in order for it to be considered valid.
func (s *State) EarliestTimestamp() Timestamp {
	s.mu.RLock()
	defer s.mu.RUnlock()
	return s.currentBlockNode().earliestChildTimestamp()
}

// Height returns the height of the current blockchain (the longest fork).
func (s *State) Height() BlockHeight {
	s.mu.RLock()
	defer s.mu.RUnlock()
	return s.height()
}

// HeightOfBlock returns the height of the block with the given ID.
func (s *State) HeightOfBlock(bid BlockID) (height BlockHeight, exists bool) {
	s.mu.RLock()
	defer s.mu.RUnlock()

	bn, exists := s.blockMap[bid]
	if !exists {
		return
	}
	height = bn.height
	return
}

// SiacoinOutput returns the siacoin output associated with the given ID.
func (s *State) SiacoinOutput(id SiacoinOutputID) (output SiacoinOutput, exists bool) {
	s.mu.RLock()
	defer s.mu.RUnlock()
	return s.output(id)
}

// SiafundOutput returns the siafund output associated with the given ID.
func (s *State) SiafundOutput(id SiafundOutputID) (output SiafundOutput, exists bool) {
	s.mu.RLock()
	defer s.mu.RUnlock()
	output, exists = s.siafundOutputs[id]
	return
}

// SortedUtxoSet returns all of the unspent transaction outputs sorted
// according to the numerical value of their id.
func (s *State) SortedUtxoSet() []SiacoinOutput {
	s.mu.RLock()
	defer s.mu.RUnlock()
	return s.sortedUscoSet()
}

// StorageProofSegment returns the segment to be used in the storage proof for
// a given file contract.
func (s *State) StorageProofSegment(fcid FileContractID) (index uint64, err error) {
	s.mu.RLock()
	defer s.mu.RUnlock()
	return s.storageProofSegment(fcid)
}

<<<<<<< HEAD
=======
// StateHash returns the markle root of the current state of consensus.
func (s *State) StateHash() crypto.Hash {
	s.mu.RLock()
	defer s.mu.RUnlock()
	return s.Hash()
}

// ValidTransaction checks that a transaction is valid within the context of
// the current consensus set.
>>>>>>> f786e88f
func (s *State) ValidTransaction(t Transaction) (err error) {
	s.mu.RLock()
	defer s.mu.RUnlock()
	return s.validTransaction(t)
}

// ValidTransactionComponents checks that a transaction follows basic rules,
// such as the storage proof rules, and it checks that all of the signatures
// are valid, but it does not check that all of the inputs, storage proofs, and
// terminations act on existing outputs and contracts. This function is
// primarily for the transaction pool, which has access to unconfirmed
// transactions. ValidTransactionComponents will not return an error simply
// because there are missing inputs. ValidTransactionComponenets will return an
// error if the state height is not sufficient to fulfill all of the
// requirements of the transaction.
func (s *State) ValidTransactionComponents(t Transaction) (err error) {
	s.mu.RLock()
	defer s.mu.RUnlock()

	err = t.FollowsStorageProofRules()
	if err != nil {
		return
	}
	err = s.validFileContracts(t)
	if err != nil {
		return
	}
	err = s.validStorageProofs(t)
	if err != nil {
		return
	}
	err = s.validSignatures(t)
	if err != nil {
		return
	}

	return
}

// ValidUnlockConditions checks that the conditions of uc have been met.
func (s *State) ValidUnlockConditions(uc UnlockConditions, uh UnlockHash) (err error) {
	s.mu.RLock()
	defer s.mu.RUnlock()
	return s.validUnlockConditions(uc, uh)
}<|MERGE_RESOLUTION|>--- conflicted
+++ resolved
@@ -4,6 +4,8 @@
 	"errors"
 	"math/big"
 	"sort"
+
+	"github.com/NebulousLabs/Sia/crypto"
 )
 
 // StateInfo contains basic information about the State.
@@ -90,85 +92,8 @@
 	return sortedOutputs
 }
 
-<<<<<<< HEAD
-// Block returns the block associated with the given id.
-func (s *State) Block(id BlockID) (b Block, exists bool) {
-=======
-// Hash returns the Markle root of the current consensus set.
-func (s *State) Hash() crypto.Hash {
-	// Items of interest:
-	// 1.	genesis block
-	// 2.	current block ID
-	// 3.	current height
-	// 4.	current target
-	// 5.	current depth
-	// 6.	earliest allowed timestamp of next block
-	// 7.	current path, ordered by height.
-	// 8.	unspent siacoin outputs, sorted by id.
-	// 9.	open file contracts, sorted by id.
-	// 10.	unspent siafund outputs, sorted by id.
-	// 11.	delayed siacoin outputs, sorted by height, then sorted by id.
-
-	// Create a slice of hashes representing all items of interest.
-	leaves := []crypto.Hash{
-		crypto.HashObject(s.blockRoot.block),
-		crypto.Hash(s.currentBlockID),
-		crypto.HashObject(s.height()),
-		crypto.HashObject(s.currentBlockNode().target),
-		crypto.HashObject(s.currentBlockNode().depth),
-		crypto.HashObject(s.currentBlockNode().earliestChildTimestamp()),
-	}
-
-	// Add all the blocks in the current path.
-	for i := 0; i < len(s.currentPath); i++ {
-		leaves = append(leaves, crypto.Hash(s.currentPath[BlockHeight(i)]))
-	}
-
-	// Add the (sorted) set of siacoin outputs.
-	for _, output := range s.sortedUscoSet() {
-		leaves = append(leaves, crypto.HashObject(output))
-	}
-
-	// Sort the open contracts by the string value of their ID.
-	openContractIDs := make(crypto.HashSlice, len(s.fileContracts))
-	for contractID := range s.fileContracts {
-		openContractIDs = append(openContractIDs, crypto.Hash(contractID))
-	}
-	sort.Sort(openContractIDs)
-
-	// Add the open contracts in sorted order.
-	for _, contractID := range openContractIDs {
-		fc := s.fileContracts[FileContractID(contractID)]
-		leaves = append(leaves, crypto.HashObject(fc))
-	}
-
-	// Add the (sorted) set of siafund outputs.
-	for _, output := range s.sortedUsfoSet() {
-		leaves = append(leaves, crypto.HashObject(output))
-	}
-
-	// Add the set of delayed siacoin outputs. The outputs are sorted first by
-	// their maturity height, and then by ID.
-	for i := BlockHeight(0); i <= s.height(); i++ {
-		delayedOutputs := s.delayedSiacoinOutputs[i]
-		delayedIDs := make(crypto.HashSlice, len(delayedOutputs))
-		for id := range delayedOutputs {
-			delayedIDs = append(delayedIDs, crypto.Hash(id))
-		}
-		sort.Sort(delayedIDs)
-
-		for _, id := range delayedIDs {
-			output := delayedOutputs[SiacoinOutputID(id)]
-			leaves = append(leaves, crypto.HashObject(output))
-		}
-	}
-
-	return crypto.MerkleRoot(leaves)
-}
-
 // BlockAtHeight returns the block on the current path with the given height.
 func (s *State) BlockAtHeight(height BlockHeight) (b Block, exists bool) {
->>>>>>> f786e88f
 	s.mu.RLock()
 	defer s.mu.RUnlock()
 	return s.blockAtHeight(height)
@@ -318,18 +243,8 @@
 	return s.storageProofSegment(fcid)
 }
 
-<<<<<<< HEAD
-=======
-// StateHash returns the markle root of the current state of consensus.
-func (s *State) StateHash() crypto.Hash {
-	s.mu.RLock()
-	defer s.mu.RUnlock()
-	return s.Hash()
-}
-
 // ValidTransaction checks that a transaction is valid within the context of
 // the current consensus set.
->>>>>>> f786e88f
 func (s *State) ValidTransaction(t Transaction) (err error) {
 	s.mu.RLock()
 	defer s.mu.RUnlock()
