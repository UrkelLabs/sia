package gateway

import (
	"errors"
	"testing"
	"time"

<<<<<<< HEAD
	"gitlab.com/NebulousLabs/Sia/modules"
=======
	"gitlab.com/NebulousLabs/Sia/build"
	"gitlab.com/NebulousLabs/Sia/modules"
	"gitlab.com/NebulousLabs/Sia/modules/gateway"
>>>>>>> 90797f28
	"gitlab.com/NebulousLabs/Sia/node"
	"gitlab.com/NebulousLabs/Sia/siatest"
	"gitlab.com/NebulousLabs/Sia/siatest/dependencies"
)

// TestGatewayRatelimit makes sure that we can set the gateway's ratelimits
// using the API and that they are persisted correctly.
func TestGatewayRatelimit(t *testing.T) {
	if testing.Short() {
		t.SkipNow()
	}
	testDir := gatewayTestDir(t.Name())

	// Create a new server
	testNode, err := siatest.NewCleanNode(node.Gateway(testDir))
	if err != nil {
		t.Fatal(err)
	}
	defer func() {
		if err := testNode.Close(); err != nil {
			t.Fatal(err)
		}
	}()
	// Get the current ratelimits.
	gg, err := testNode.GatewayGet()
	if err != nil {
		t.Fatal(err)
	}
	// Speeds should be 0 which means it's not being rate limited.
	if gg.MaxDownloadSpeed != 0 || gg.MaxUploadSpeed != 0 {
		t.Fatalf("Limits should be 0 but were %v and %v", gg.MaxDownloadSpeed, gg.MaxUploadSpeed)
	}
	// Change the limits.
	ds := int64(100)
	us := int64(200)
	if err := testNode.GatewayRateLimitPost(ds, us); err != nil {
		t.Fatal(err)
	}
	// Get the ratelimit again.
	gg, err = testNode.GatewayGet()
	if err != nil {
		t.Fatal(err)
	}
	// Limit should be set correctly.
	if gg.MaxDownloadSpeed != ds || gg.MaxUploadSpeed != us {
		t.Fatalf("Limits should be %v/%v but are %v/%v",
			ds, us, gg.MaxDownloadSpeed, gg.MaxUploadSpeed)
	}
	// Restart the node.
	if err := testNode.RestartNode(); err != nil {
		t.Fatal(err)
	}
	// Get the ratelimit again.
	gg, err = testNode.GatewayGet()
	if err != nil {
		t.Fatal(err)
	}
	// Limit should've been persisted correctly.
	if gg.MaxDownloadSpeed != ds || gg.MaxUploadSpeed != us {
		t.Fatalf("Limits should be %v/%v but are %v/%v",
			ds, us, gg.MaxDownloadSpeed, gg.MaxUploadSpeed)
	}
}

<<<<<<< HEAD
// TestGatewayBlacklist probes the gateway blacklist endpoints
func TestGatewayBlacklist(t *testing.T) {
	if testing.Short() {
		t.SkipNow()
	}
	t.Parallel()

	// Create Gateway
	testDir := gatewayTestDir(t.Name())
	gateway, err := siatest.NewCleanNode(node.Gateway(testDir))
=======
// TestGatewayOfflineAlert tests if a gateway correctly registers the
// appropriate alert when it is online.
func TestGatewayOfflineAlert(t *testing.T) {
	if testing.Short() {
		t.SkipNow()
	}
	testDir := gatewayTestDir(t.Name())

	// Create a new server
	params := node.Gateway(testDir)
	params.GatewayDeps = &dependencies.DependencyDisableAutoOnline{}
	testNode, err := siatest.NewCleanNode(params)
>>>>>>> 90797f28
	if err != nil {
		t.Fatal(err)
	}
	defer func() {
<<<<<<< HEAD
		if err := gateway.Close(); err != nil {
			t.Fatal(err)
		}
	}()

	// Get current blacklist, should be empty
	blacklist, err := gateway.GatewayBlacklistGet()
	if err != nil {
		t.Fatal(err)
	}
	if len(blacklist.Blacklist) != 0 {
		t.Fatalf("Expected blacklist to be empty, got %v", blacklist)
	}

	// Set the Gateways's blacklist
	addr1 := modules.NetAddress("123.123.123.123:0")
	addr2 := modules.NetAddress("456.456.456.456:0")
	addresses := []modules.NetAddress{addr1, addr2}
	err = gateway.GatewaySetBlacklistPost(addresses)
	if err != nil {
		t.Fatal(err)
	}

	// Confirm they are on the blacklist
	blacklist, err = gateway.GatewayBlacklistGet()
	if err != nil {
		t.Fatal(err)
	}
	if len(blacklist.Blacklist) != len(addresses) {
		t.Fatalf("Expected blacklist to be %v, got %v", len(addresses), blacklist)
	}
	blacklistMap := make(map[string]struct{})
	blacklistMap[blacklist.Blacklist[0]] = struct{}{}
	blacklistMap[blacklist.Blacklist[1]] = struct{}{}
	for _, addr := range addresses {
		if _, ok := blacklistMap[addr.Host()]; !ok {
			t.Fatalf("Did not find %v in the blacklist", addr.Host())
		}
	}

	// Append an address to the gateway
	addr3 := modules.NetAddress("789.789.789.789:0")
	err = gateway.GatewayAppendBlacklistPost([]modules.NetAddress{})
	if err == nil {
		t.Fatal("Should return an error if trying to append no addresses")
	}
	err = gateway.GatewayAppendBlacklistPost([]modules.NetAddress{addr3})
	if err != nil {
		t.Fatal(err)
	}

	// Confirm they are on the blacklist
	blacklist, err = gateway.GatewayBlacklistGet()
	if err != nil {
		t.Fatal(err)
	}
	if len(blacklist.Blacklist) != len(addresses)+1 {
		t.Fatalf("Expected blacklist to be %v, got %v", len(addresses)+1, blacklist)
	}
	blacklistMap = make(map[string]struct{})
	blacklistMap[blacklist.Blacklist[0]] = struct{}{}
	blacklistMap[blacklist.Blacklist[1]] = struct{}{}
	blacklistMap[blacklist.Blacklist[2]] = struct{}{}
	if _, ok := blacklistMap[addr3.Host()]; !ok {
		t.Fatalf("Address %v not found in blacklist %v", addr3.Host(), blacklist)
	}

	// Remove some from the blacklist
	err = gateway.GatewayRemoveBlacklistPost([]modules.NetAddress{})
	if err == nil {
		t.Fatal("Should be an error if submitting remove without a list of addresses")
	}
	err = gateway.GatewayRemoveBlacklistPost([]modules.NetAddress{modules.NetAddress(addr1)})
=======
		if err := testNode.Close(); err != nil {
			t.Fatal(err)
		}
	}()
	// Create a second server to connect to.
	testNode2, err := siatest.NewCleanNodeAsync(node.Gateway(testDir + "2"))
	if err != nil {
		t.Fatal(err)
	}
	// Test that gateway registered alert.
	err = build.Retry(100, 100*time.Millisecond, func() error {
		_, err := testNode.GatewayGet()
		if err != nil {
			t.Fatal(err)
		}
		dag, err := testNode.DaemonAlertsGet()
		if err != nil {
			t.Fatal(err)
		}
		for _, alert := range dag.Alerts {
			if alert.Module == "gateway" && alert.Cause == "" &&
				alert.Msg == gateway.AlertMSGGatewayOffline && alert.Severity == modules.SeverityWarning {
				return nil
			}
		}
		return errors.New("couldn't find correct alert")
	})
	if err != nil {
		t.Fatal(err)
	}

	// Connect nodes.
	err = build.Retry(100, 100*time.Millisecond, func() error {
		return testNode.GatewayConnectPost(testNode2.GatewayAddress())
	})
>>>>>>> 90797f28
	if err != nil {
		t.Fatal(err)
	}

<<<<<<< HEAD
	// Confirm they were removed
	blacklist, err = gateway.GatewayBlacklistGet()
	if err != nil {
		t.Fatal(err)
	}
	if len(blacklist.Blacklist) != len(addresses) {
		t.Fatalf("Expected blacklist to be %v, got %v", len(addresses), blacklist)
	}
	for _, addr := range blacklist.Blacklist {
		if addr == addr1.Host() {
			t.Fatalf("Found %v in the blacklist even though it should have been removed", addr1.Host())
		}
	}

	// Reset the blacklist
	err = gateway.GatewaySetBlacklistPost([]modules.NetAddress{})
	if err != nil {
		t.Fatal(err)
	}

	// Confirm the blacklist is empty
	blacklist, err = gateway.GatewayBlacklistGet()
	if err != nil {
		t.Fatal(err)
	}
	if len(blacklist.Blacklist) != 0 {
		t.Fatalf("Expected blacklist to be empty, got %v", blacklist)
	}
=======
	// Test that gateway unregistered alert.
	err = build.Retry(100, 100*time.Millisecond, func() error {
		_, err := testNode.GatewayGet()
		if err != nil {
			t.Fatal(err)
		}
		dag, err := testNode.DaemonAlertsGet()
		if err != nil {
			t.Fatal(err)
		}
		for _, alert := range dag.Alerts {
			if alert.Module == "gateway" && alert.Cause == "" &&
				alert.Msg == gateway.AlertMSGGatewayOffline && alert.Severity == modules.SeverityWarning {
				return errors.New("alert is still registered")
			}
		}
		return nil
	})
	if err != nil {
		t.Fatal(err)
	}
>>>>>>> 90797f28
}<|MERGE_RESOLUTION|>--- conflicted
+++ resolved
@@ -5,13 +5,9 @@
 	"testing"
 	"time"
 
-<<<<<<< HEAD
-	"gitlab.com/NebulousLabs/Sia/modules"
-=======
 	"gitlab.com/NebulousLabs/Sia/build"
 	"gitlab.com/NebulousLabs/Sia/modules"
 	"gitlab.com/NebulousLabs/Sia/modules/gateway"
->>>>>>> 90797f28
 	"gitlab.com/NebulousLabs/Sia/node"
 	"gitlab.com/NebulousLabs/Sia/siatest"
 	"gitlab.com/NebulousLabs/Sia/siatest/dependencies"
@@ -76,7 +72,6 @@
 	}
 }
 
-<<<<<<< HEAD
 // TestGatewayBlacklist probes the gateway blacklist endpoints
 func TestGatewayBlacklist(t *testing.T) {
 	if testing.Short() {
@@ -87,25 +82,10 @@
 	// Create Gateway
 	testDir := gatewayTestDir(t.Name())
 	gateway, err := siatest.NewCleanNode(node.Gateway(testDir))
-=======
-// TestGatewayOfflineAlert tests if a gateway correctly registers the
-// appropriate alert when it is online.
-func TestGatewayOfflineAlert(t *testing.T) {
-	if testing.Short() {
-		t.SkipNow()
-	}
-	testDir := gatewayTestDir(t.Name())
-
-	// Create a new server
-	params := node.Gateway(testDir)
-	params.GatewayDeps = &dependencies.DependencyDisableAutoOnline{}
-	testNode, err := siatest.NewCleanNode(params)
->>>>>>> 90797f28
 	if err != nil {
 		t.Fatal(err)
 	}
 	defer func() {
-<<<<<<< HEAD
 		if err := gateway.Close(); err != nil {
 			t.Fatal(err)
 		}
@@ -179,7 +159,56 @@
 		t.Fatal("Should be an error if submitting remove without a list of addresses")
 	}
 	err = gateway.GatewayRemoveBlacklistPost([]modules.NetAddress{modules.NetAddress(addr1)})
-=======
+	if err != nil {
+		t.Fatal(err)
+	}
+
+	// Confirm they were removed
+	blacklist, err = gateway.GatewayBlacklistGet()
+	if err != nil {
+		t.Fatal(err)
+	}
+	if len(blacklist.Blacklist) != len(addresses) {
+		t.Fatalf("Expected blacklist to be %v, got %v", len(addresses), blacklist)
+	}
+	for _, addr := range blacklist.Blacklist {
+		if addr == addr1.Host() {
+			t.Fatalf("Found %v in the blacklist even though it should have been removed", addr1.Host())
+		}
+	}
+
+	// Reset the blacklist
+	err = gateway.GatewaySetBlacklistPost([]modules.NetAddress{})
+	if err != nil {
+		t.Fatal(err)
+	}
+
+	// Confirm the blacklist is empty
+	blacklist, err = gateway.GatewayBlacklistGet()
+	if err != nil {
+		t.Fatal(err)
+	}
+	if len(blacklist.Blacklist) != 0 {
+		t.Fatalf("Expected blacklist to be empty, got %v", blacklist)
+	}
+}
+
+// TestGatewayOfflineAlert tests if a gateway correctly registers the
+// appropriate alert when it is online.
+func TestGatewayOfflineAlert(t *testing.T) {
+	if testing.Short() {
+		t.SkipNow()
+	}
+	testDir := gatewayTestDir(t.Name())
+
+	// Create a new server
+	params := node.Gateway(testDir)
+	params.GatewayDeps = &dependencies.DependencyDisableAutoOnline{}
+	testNode, err := siatest.NewCleanNode(params)
+	if err != nil {
+		t.Fatal(err)
+	}
+	defer func() {
 		if err := testNode.Close(); err != nil {
 			t.Fatal(err)
 		}
@@ -215,41 +244,10 @@
 	err = build.Retry(100, 100*time.Millisecond, func() error {
 		return testNode.GatewayConnectPost(testNode2.GatewayAddress())
 	})
->>>>>>> 90797f28
-	if err != nil {
-		t.Fatal(err)
-	}
-
-<<<<<<< HEAD
-	// Confirm they were removed
-	blacklist, err = gateway.GatewayBlacklistGet()
-	if err != nil {
-		t.Fatal(err)
-	}
-	if len(blacklist.Blacklist) != len(addresses) {
-		t.Fatalf("Expected blacklist to be %v, got %v", len(addresses), blacklist)
-	}
-	for _, addr := range blacklist.Blacklist {
-		if addr == addr1.Host() {
-			t.Fatalf("Found %v in the blacklist even though it should have been removed", addr1.Host())
-		}
-	}
-
-	// Reset the blacklist
-	err = gateway.GatewaySetBlacklistPost([]modules.NetAddress{})
-	if err != nil {
-		t.Fatal(err)
-	}
-
-	// Confirm the blacklist is empty
-	blacklist, err = gateway.GatewayBlacklistGet()
-	if err != nil {
-		t.Fatal(err)
-	}
-	if len(blacklist.Blacklist) != 0 {
-		t.Fatalf("Expected blacklist to be empty, got %v", blacklist)
-	}
-=======
+	if err != nil {
+		t.Fatal(err)
+	}
+
 	// Test that gateway unregistered alert.
 	err = build.Retry(100, 100*time.Millisecond, func() error {
 		_, err := testNode.GatewayGet()
@@ -271,5 +269,4 @@
 	if err != nil {
 		t.Fatal(err)
 	}
->>>>>>> 90797f28
 }