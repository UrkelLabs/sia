package siatest

import (
	"fmt"
	"math/big"
	"time"

	"gitlab.com/NebulousLabs/Sia/build"
	"gitlab.com/NebulousLabs/Sia/crypto"
	"gitlab.com/NebulousLabs/Sia/modules"
	"gitlab.com/NebulousLabs/Sia/modules/renter/contractor"
	"gitlab.com/NebulousLabs/Sia/node/api"
	"gitlab.com/NebulousLabs/Sia/node/api/client"
	"gitlab.com/NebulousLabs/Sia/types"
	"gitlab.com/NebulousLabs/errors"
)

// CheckBalanceVsSpending checks the renters confirmed siacoin balance in their
// wallet against their reported spending
func CheckBalanceVsSpending(r *TestNode, initialBalance types.Currency) error {
	// Getting initial financial metrics
	// Setting variables to easier reference
	rg, err := r.RenterGet()
	if err != nil {
		return err
	}
	fm := rg.FinancialMetrics

	// Check balance after allowance is set
	wg, err := r.WalletGet()
	if err != nil {
		return err
	}
	expectedBalance := initialBalance.Sub(fm.TotalAllocated).Sub(fm.WithheldFunds).Sub(fm.PreviousSpending)
	if expectedBalance.Cmp(wg.ConfirmedSiacoinBalance) != 0 {
		details := fmt.Sprintf(`Initial balance minus Renter Reported Spending does not equal wallet Confirmed Siacoin Balance
		Expected Balance:   %v
		Wallet Balance:     %v
		Actual difference:  %v
		`, expectedBalance.HumanString(), wg.ConfirmedSiacoinBalance.HumanString(), initialBalance.Sub(wg.ConfirmedSiacoinBalance).HumanString())
		var diff string
		if expectedBalance.Cmp(wg.ConfirmedSiacoinBalance) > 0 {
			diff = fmt.Sprintf("Under reported by:  %v\n", expectedBalance.Sub(wg.ConfirmedSiacoinBalance).HumanString())
		} else {
			diff = fmt.Sprintf("Over reported by:   %v\n", wg.ConfirmedSiacoinBalance.Sub(expectedBalance).HumanString())
		}
		err := details + diff
		return errors.New(err)
	}
	return nil
}

// CheckContractVsReportedSpending confirms that the spending recorded in the
// renter's contracts matches the reported spending for the renter. Renewed
// contracts should be the renter's active contracts and oldContracts should be
// the renter's inactive and expired contracts
func CheckContractVsReportedSpending(r *TestNode, WindowSize types.BlockHeight, oldContracts, renewedContracts []api.RenterContract) error {
	// Get Current BlockHeight
	cg, err := r.ConsensusGet()
	if err != nil {
		return err
	}

	// Getting financial metrics after uploads, downloads, and
	// contract renewal
	rg, err := r.RenterGet()
	if err != nil {
		return err
	}

	fm := rg.FinancialMetrics
	totalSpent := fm.ContractFees.Add(fm.UploadSpending).
		Add(fm.DownloadSpending).Add(fm.StorageSpending)
	total := totalSpent.Add(fm.Unspent)
	allowance := rg.Settings.Allowance

	// Check that renter financial metrics add up to allowance
	if total.Cmp(allowance.Funds) != 0 {
		return fmt.Errorf(`Combined Total of reported spending and unspent funds not equal to allowance:
			total:     %v
			allowance: %v
			`, total.HumanString(), allowance.Funds.HumanString())
	}

	// Check renter financial metrics against contract spending
	var spending modules.ContractorSpending
	for _, contract := range oldContracts {
		if contract.StartHeight >= rg.CurrentPeriod {
			// Calculate ContractFees
			spending.ContractFees = spending.ContractFees.Add(contract.Fees)
			// Calculate TotalAllocated
			spending.TotalAllocated = spending.TotalAllocated.Add(contract.TotalCost)
			// Calculate Spending
			spending.DownloadSpending = spending.DownloadSpending.Add(contract.DownloadSpending)
			spending.UploadSpending = spending.UploadSpending.Add(contract.UploadSpending)
			spending.StorageSpending = spending.StorageSpending.Add(contract.StorageSpending)
		} else if contract.EndHeight+WindowSize+types.MaturityDelay > cg.Height {
			// Calculated funds that are being withheld in contracts
			spending.WithheldFunds = spending.WithheldFunds.Add(contract.RenterFunds)
			// Record the largest window size for worst case when reporting the spending
			if contract.EndHeight+WindowSize+types.MaturityDelay >= spending.ReleaseBlock {
				spending.ReleaseBlock = contract.EndHeight + WindowSize + types.MaturityDelay
			}
			// Calculate Previous spending
			spending.PreviousSpending = spending.PreviousSpending.Add(contract.Fees).
				Add(contract.DownloadSpending).Add(contract.UploadSpending).Add(contract.StorageSpending)
		} else {
			// Calculate Previous spending
			spending.PreviousSpending = spending.PreviousSpending.Add(contract.Fees).
				Add(contract.DownloadSpending).Add(contract.UploadSpending).Add(contract.StorageSpending)
		}
	}
	for _, contract := range renewedContracts {
		if contract.GoodForRenew {
			// Calculate ContractFees
			spending.ContractFees = spending.ContractFees.Add(contract.Fees)
			// Calculate TotalAllocated
			spending.TotalAllocated = spending.TotalAllocated.Add(contract.TotalCost)
			// Calculate Spending
			spending.DownloadSpending = spending.DownloadSpending.Add(contract.DownloadSpending)
			spending.UploadSpending = spending.UploadSpending.Add(contract.UploadSpending)
			spending.StorageSpending = spending.StorageSpending.Add(contract.StorageSpending)
		}
	}

	// Compare contract fees
	if fm.ContractFees.Cmp(spending.ContractFees) != 0 {
		return fmt.Errorf(`Fees not equal:
			Financial Metrics Fees: %v
			Contract Fees:          %v
			`, fm.ContractFees.HumanString(), spending.ContractFees.HumanString())
	}
	// Compare Total Allocated
	if fm.TotalAllocated.Cmp(spending.TotalAllocated) != 0 {
		return fmt.Errorf(`Total Allocated not equal:
			Financial Metrics TA: %v
			Contract TA:          %v
			`, fm.TotalAllocated.HumanString(), spending.TotalAllocated.HumanString())
	}
	// Compare Upload Spending
	if fm.UploadSpending.Cmp(spending.UploadSpending) != 0 {
		return fmt.Errorf(`Upload spending not equal:
			Financial Metrics US: %v
			Contract US:          %v
			`, fm.UploadSpending.HumanString(), spending.UploadSpending.HumanString())
	}
	// Compare Download Spending
	if fm.DownloadSpending.Cmp(spending.DownloadSpending) != 0 {
		return fmt.Errorf(`Download spending not equal:
			Financial Metrics DS: %v
			Contract DS:          %v
			`, fm.DownloadSpending.HumanString(), spending.DownloadSpending.HumanString())
	}
	// Compare Storage Spending
	if fm.StorageSpending.Cmp(spending.StorageSpending) != 0 {
		return fmt.Errorf(`Storage spending not equal:
			Financial Metrics SS: %v
			Contract SS:          %v
			`, fm.StorageSpending.HumanString(), spending.StorageSpending.HumanString())
	}
	// Compare Withheld Funds
	if fm.WithheldFunds.Cmp(spending.WithheldFunds) != 0 {
		return fmt.Errorf(`Withheld Funds not equal:
			Financial Metrics WF: %v
			Contract WF:          %v
			`, fm.WithheldFunds.HumanString(), spending.WithheldFunds.HumanString())
	}
	// Compare Release Block
	if fm.ReleaseBlock != spending.ReleaseBlock {
		return fmt.Errorf(`Release Block not equal:
			Financial Metrics RB: %v
			Contract RB:          %v
			`, fm.ReleaseBlock, spending.ReleaseBlock)
	}
	// Compare Previous Spending
	if fm.PreviousSpending.Cmp(spending.PreviousSpending) != 0 {
		return fmt.Errorf(`Previous spending not equal:
			Financial Metrics PS: %v
			Contract PS:          %v
			`, fm.PreviousSpending.HumanString(), spending.PreviousSpending.HumanString())
	}

	return nil
}

// CheckExpectedNumberOfContracts confirms that the renter has the expected
// number of each type of contract
func CheckExpectedNumberOfContracts(r *TestNode, numActive, numPassive, numRefreshed, numDisabled, numExpired, numExpiredRefreshed int) error {
	rc, err := r.RenterAllContractsGet()
	if err != nil {
		return err
	}
	var combinedError error
	if len(rc.ActiveContracts) != numActive {
		combinedError = errors.Compose(combinedError, fmt.Errorf("Expected %v active contracts, got %v", numActive, len(rc.ActiveContracts)))
	}
	if len(rc.PassiveContracts) != numPassive {
		combinedError = errors.Compose(combinedError, fmt.Errorf("Expected %v passive contracts, got %v", numPassive, len(rc.PassiveContracts)))
	}
	if len(rc.RefreshedContracts) != numRefreshed {
		combinedError = errors.Compose(combinedError, fmt.Errorf("Expected %v refreshed contracts, got %v", numRefreshed, len(rc.RefreshedContracts)))
	}
	if len(rc.DisabledContracts) != numDisabled {
		combinedError = errors.Compose(combinedError, fmt.Errorf("Expected %v disabled contracts, got %v", numDisabled, len(rc.DisabledContracts)))
	}
	if len(rc.ExpiredContracts) != numExpired {
		combinedError = errors.Compose(combinedError, fmt.Errorf("Expected %v expired contracts, got %v", numExpired, len(rc.ExpiredContracts)))
	}
	if len(rc.ExpiredRefreshedContracts) != numExpiredRefreshed {
		combinedError = errors.Compose(combinedError, fmt.Errorf("Expected %v expired refreshed contracts, got %v", numExpiredRefreshed, len(rc.ExpiredRefreshedContracts)))
	}
	return combinedError
}

// CheckRenewedContractIDs confirms that contracts are renewed as expected with
// hosts and no duplicate IDs
func CheckRenewedContractIDs(oldContracts, renewedContracts []api.RenterContract) error {
	// Create Maps for comparison
	initialContractIDMap := make(map[types.FileContractID]struct{})
	initialContractKeyMap := make(map[crypto.Hash]struct{})
	for _, c := range oldContracts {
		initialContractIDMap[c.ID] = struct{}{}
		initialContractKeyMap[crypto.HashBytes(c.HostPublicKey.Key)] = struct{}{}
	}

	for _, c := range renewedContracts {
		// Verify that all the contracts marked as GoodForRenew
		// were renewed
		if _, ok := initialContractIDMap[c.ID]; ok {
			return errors.New("ID from renewedContracts found in oldContracts")
		}
		// Verifying that Renewed Contracts have the same HostPublicKey
		// as an initial contract
		if _, ok := initialContractKeyMap[crypto.HashBytes(c.HostPublicKey.Key)]; !ok {
			return errors.New("Host Public Key from renewedContracts not found in oldContracts")
		}
	}
	return nil
}

// CheckRenewedContractsSpending confirms that renewed contracts have zero
// upload and download spending. Renewed contracts should be the renter's active
// contracts
func CheckRenewedContractsSpending(renewedContracts []api.RenterContract) error {
	for _, c := range renewedContracts {
		if c.UploadSpending.Cmp(types.ZeroCurrency) != 0 && c.GoodForUpload {
			return fmt.Errorf("Upload spending on renewed contract equal to %v, expected zero", c.UploadSpending.HumanString())
		}
		if c.DownloadSpending.Cmp(types.ZeroCurrency) != 0 {
			return fmt.Errorf("Download spending on renewed contract equal to %v, expected zero", c.DownloadSpending.HumanString())
		}
	}
	return nil
}

// DrainContractsByUploading uploads files until the contracts renew due to
// running out of funds
//
// NOTE: in order to use this helper method the renter must use the dependency
// DependencyDisableUploadGougingCheck so that the uploads succeed
func DrainContractsByUploading(renter *TestNode, tg *TestGroup) (startingUploadSpend types.Currency, err error) {
	// Sanity check
	if len(tg.Hosts()) == 1 {
		return types.ZeroCurrency, errors.New("uploads will fail with only 1 host")
	}

	// Renew contracts by running out of funds
	// Set upload price to max price
	maxStoragePrice := types.SiacoinPrecision.Mul64(3e6).Div(modules.BlockBytesPerMonthTerabyte)
	maxUploadPrice := maxStoragePrice.Mul64(100 * uint64(types.BlocksPerMonth))
	hosts := tg.Hosts()
	for _, h := range hosts {
		err := h.HostModifySettingPost(client.HostParamMinUploadBandwidthPrice, maxUploadPrice)
		if err != nil {
			return types.ZeroCurrency, errors.AddContext(err, "could not set Host Upload Price")
		}
	}

	// Waiting for nodes to sync
	m := tg.Miners()[0]
	if err := m.MineBlock(); err != nil {
		return types.ZeroCurrency, errors.AddContext(err, "error mining block")
	}
	if err := tg.Sync(); err != nil {
		return types.ZeroCurrency, err
	}

	// Set upload parameters.
	dataPieces := uint64(1)
	parityPieces := uint64(1)
	chunkSize := ChunkSize(dataPieces, crypto.TypeDefaultRenter)

	// Upload once to show upload spending
	_, _, err = renter.UploadNewFileBlocking(int(chunkSize), dataPieces, parityPieces, false)
	if err != nil {
		return types.ZeroCurrency, errors.AddContext(err, "failed to upload first file in DrainContractsByUploading")
	}

	// Get current upload spend, previously contracts had zero upload spend
	rc, err := renter.RenterContractsGet()
	if err != nil {
		return types.ZeroCurrency, errors.AddContext(err, "could not get renter active contracts")
	}
	startingUploadSpend = rc.ActiveContracts[0].UploadSpending

	// Upload files to force contract renewal due to running out of funds
LOOP:
	for {
		// To protect against contracts not renewing during uploads
		for _, c := range rc.ActiveContracts {
			percentRemaining, _ := big.NewRat(0, 1).SetFrac(c.RenterFunds.Big(), c.TotalCost.Big()).Float64()
			if percentRemaining < contractor.MinContractFundRenewalThreshold {
				break LOOP
			}
		}
		_, _, err = renter.UploadNewFileBlocking(int(chunkSize), dataPieces, parityPieces, false)
		if err != nil {
			pr, _ := big.NewRat(0, 1).SetFrac(rc.ActiveContracts[0].RenterFunds.Big(), rc.ActiveContracts[0].TotalCost.Big()).Float64()
			s := fmt.Sprintf("failed to upload file in renewContractsBySpending loop, percentRemaining: %v", pr)
			return types.ZeroCurrency, errors.AddContext(err, s)
		}

		rc, err = renter.RenterContractsGet()
		if err != nil {
			return types.ZeroCurrency, errors.AddContext(err, "could not get renter active contracts")
		}
	}
	if err = m.MineBlock(); err != nil {
		return startingUploadSpend, err
	}
	if err := tg.Sync(); err != nil {
		return types.ZeroCurrency, err
	}
	return startingUploadSpend, nil
}

// RenewContractsByRenewWindow mines blocks to force contract renewal
func RenewContractsByRenewWindow(renter *TestNode, tg *TestGroup) error {
	rg, err := renter.RenterGet()
	if err != nil {
		return err
	}
	cg, err := renter.ConsensusGet()
	if err != nil {
		return err
	}
	rc, err := renter.RenterContractsGet()
	if err != nil {
		return err
	}
	if len(rc.ActiveContracts) == 0 {
		return errors.New("No Active Contracts")
	}

	blocksToMine := rc.ActiveContracts[0].EndHeight - rg.Settings.Allowance.RenewWindow - cg.Height
	m := tg.Miners()[0]
	for i := 0; i < int(blocksToMine); i++ {
		if err = m.MineBlock(); err != nil {
			return err
		}
	}

	// Waiting for nodes to sync
	if err = tg.Sync(); err != nil {
		return err
	}
	return nil
}

// RenterContractsStable verifies that the renter's contracts are in a stable
// state and no contracts are renewing to avoid errors.
func RenterContractsStable(renter *TestNode, tg *TestGroup) error {
	rg, err := renter.RenterGet()
	if err != nil {
		return err
	}
	renewWindow := int(rg.Settings.Allowance.RenewWindow)
<<<<<<< HEAD
	numHosts := rg.Settings.Allowance.Hosts
=======
	isPortal := !rg.Settings.Allowance.PaymentContractInitialFunding.IsZero()
	numContracts := int(rg.Settings.Allowance.Hosts)
	if isPortal || len(tg.Hosts()) < numContracts {
		numContracts = len(tg.Hosts())
	}
>>>>>>> 7d7de1bc
	miner := tg.Miners()[0]
	count := 1
	err = build.Retry(100, 100*time.Millisecond, func() error {
		// Mine a block every 10 iterations
<<<<<<< HEAD
		if err := miner.MineBlock(); err != nil {
			return err
=======
		if count%10 == 0 {
			if err := miner.MineBlock(); err != nil {
				return err
			}
>>>>>>> 7d7de1bc
		}
		count++

		// Get consensus and renter contracts
		cg, err := renter.ConsensusGet()
		if err != nil {
			return err
		}
		rc, err := renter.RenterContractsGet()
		if err != nil {
			return err
		}

		// Check for active contracts
<<<<<<< HEAD
		if len(rc.ActiveContracts) != int(numHosts) {
=======
		if len(rc.ActiveContracts) != numContracts {
>>>>>>> 7d7de1bc
			return errors.New("Not enough Active Contracts")
		}

		// Check if any of the active contracts are in the renew window
		for _, contract := range rc.ActiveContracts {
			inRenewWindow := int(contract.EndHeight)-renewWindow-int(cg.Height) <= 0
			if inRenewWindow {
				return errors.New("contract in renew window")
			}
		}
		return nil
	})
	if err != nil {
		return err
	}

	// Waiting for nodes to sync
	return tg.Sync()
}<|MERGE_RESOLUTION|>--- conflicted
+++ resolved
@@ -375,28 +375,19 @@
 		return err
 	}
 	renewWindow := int(rg.Settings.Allowance.RenewWindow)
-<<<<<<< HEAD
-	numHosts := rg.Settings.Allowance.Hosts
-=======
 	isPortal := !rg.Settings.Allowance.PaymentContractInitialFunding.IsZero()
 	numContracts := int(rg.Settings.Allowance.Hosts)
 	if isPortal || len(tg.Hosts()) < numContracts {
 		numContracts = len(tg.Hosts())
 	}
->>>>>>> 7d7de1bc
 	miner := tg.Miners()[0]
 	count := 1
 	err = build.Retry(100, 100*time.Millisecond, func() error {
 		// Mine a block every 10 iterations
-<<<<<<< HEAD
-		if err := miner.MineBlock(); err != nil {
-			return err
-=======
 		if count%10 == 0 {
 			if err := miner.MineBlock(); err != nil {
 				return err
 			}
->>>>>>> 7d7de1bc
 		}
 		count++
 
@@ -411,11 +402,7 @@
 		}
 
 		// Check for active contracts
-<<<<<<< HEAD
-		if len(rc.ActiveContracts) != int(numHosts) {
-=======
 		if len(rc.ActiveContracts) != numContracts {
->>>>>>> 7d7de1bc
 			return errors.New("Not enough Active Contracts")
 		}
 
