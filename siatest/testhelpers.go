--- conflicted
+++ resolved
@@ -1,12 +1,21 @@
 package siatest
 
 import (
-<<<<<<< HEAD
 	"testing"
+	"time"
 
 	"gitlab.com/NebulousLabs/errors"
 	"gitlab.com/NebulousLabs/fastrand"
 )
+
+// Fuzz returns 0, 1 or -1. This can be used to test for random off-by-one
+// errors in the code. For example fuzz can be used to create a File that is
+// either sector aligned or off-by-one.
+func Fuzz() int {
+	// Intn(3) creates a number of the set [0,1,2]. By subtracting 1 we end up
+	// with a number of the set [-1,0,1].
+	return fastrand.Intn(3) - 1
+}
 
 // SubTest is a helper struct for running subtests when tests can use the same
 // test group
@@ -35,21 +44,6 @@
 	}
 	return nil
 }
-=======
-	"time"
-
-	"gitlab.com/NebulousLabs/fastrand"
-)
->>>>>>> 4ddfe939
-
-// Fuzz returns 0, 1 or -1. This can be used to test for random off-by-one
-// errors in the code. For example fuzz can be used to create a File that is
-// either sector aligned or off-by-one.
-func Fuzz() int {
-	// Intn(3) creates a number of the set [0,1,2]. By subtracting 1 we end up
-	// with a number of the set [-1,0,1].
-	return fastrand.Intn(3) - 1
-}
 
 // Retry will call 'fn' 'tries' times, waiting 'durationBetweenAttempts'
 // between each attempt, returning 'nil' the first time that 'fn' returns nil.
