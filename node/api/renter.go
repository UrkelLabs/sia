--- conflicted
+++ resolved
@@ -243,13 +243,8 @@
 		TotalDataTransferred uint64    `json:"totaldatatransferred"` // The total amount of data transferred, including negotiation, overdrive etc.
 	}
 
-<<<<<<< HEAD
-	// RenterFUSEInfo contains information about mounted FUSE filesystems.
-	RenterFUSEInfo struct {
-=======
 	// RenterFuseInfo contains information about mounted fuse filesystems.
 	RenterFuseInfo struct {
->>>>>>> 52a5562c
 		MountPoints []modules.MountInfo `json:"mountPoints"`
 	}
 )
@@ -1104,35 +1099,20 @@
 	})
 }
 
-<<<<<<< HEAD
-// renterFUSEHandlerGET handles the API call to /renter/fuse.
-func (api *API) renterFUSEHandlerGET(w http.ResponseWriter, req *http.Request, _ httprouter.Params) {
-	WriteJSON(w, RenterFUSEInfo{
-=======
 // renterFuseHandlerGET handles the API call to /renter/fuse.
 func (api *API) renterFuseHandlerGET(w http.ResponseWriter, req *http.Request, _ httprouter.Params) {
 	WriteJSON(w, RenterFuseInfo{
->>>>>>> 52a5562c
 		MountPoints: api.renter.MountInfo(),
 	})
 }
 
-<<<<<<< HEAD
-// renterFUSEMountHandlerPOST handles the API call to /renter/fuse/mount.
-func (api *API) renterFUSEMountHandlerPOST(w http.ResponseWriter, req *http.Request, _ httprouter.Params) {
-=======
 // renterFuseMountHandlerPOST handles the API call to /renter/fuse/mount.
 func (api *API) renterFuseMountHandlerPOST(w http.ResponseWriter, req *http.Request, _ httprouter.Params) {
->>>>>>> 52a5562c
 	var sp modules.SiaPath
 	spfv := req.FormValue("siapath")
 	// Check the form value for root path before attempting to call
 	// modules.NewSiaPath, as RootSiaPath is considered an edge case at the moment.
-<<<<<<< HEAD
-	if spfv == "/" {
-=======
 	if spfv == "/" || spfv == "" {
->>>>>>> 52a5562c
 		sp = modules.RootSiaPath()
 	} else {
 		s, err := modules.NewSiaPath(spfv)
@@ -1159,13 +1139,8 @@
 	WriteSuccess(w)
 }
 
-<<<<<<< HEAD
-// renterFUSEUnmountHandlerPOST handles the API call to /renter/fuse/unmount.
-func (api *API) renterFUSEUnmountHandlerPOST(w http.ResponseWriter, req *http.Request, _ httprouter.Params) {
-=======
 // renterFuseUnmountHandlerPOST handles the API call to /renter/fuse/unmount.
 func (api *API) renterFuseUnmountHandlerPOST(w http.ResponseWriter, req *http.Request, _ httprouter.Params) {
->>>>>>> 52a5562c
 	if err := api.renter.Unmount(req.FormValue("mount")); err != nil {
 		WriteError(w, Error{err.Error()}, http.StatusBadRequest)
 		return
