--- conflicted
+++ resolved
@@ -26,16 +26,6 @@
 )
 
 var (
-	// requiredContracts specifies the minimum number of contracts that the
-	// renter should have before uploading. This is not meant to prevent a user
-	// from uploading, it is merely an indicator of whether or not an upload
-	// will be successful if submitted
-	requiredContracts = build.Select(build.Var{
-		Standard: int(30),
-		Dev:      int(1),
-		Testing:  int(1),
-	}).(int)
-
 	// requiredHosts specifies the minimum number of hosts that must be set in
 	// the renter settings for the renter settings to be valid. This minimum is
 	// there to prevent users from shooting themselves in the foot.
@@ -187,7 +177,13 @@
 		ASCIIsia string `json:"asciisia"`
 	}
 
-<<<<<<< HEAD
+	// RenterUploadedBackup describes an uploaded backup.
+	RenterUploadedBackup struct {
+		Name         string          `json:"name"`
+		CreationDate types.Timestamp `json:"creationdate"`
+		Size         uint64          `json:"size"`
+	}
+
 	// RenterUploadReady lists the upload ready status of the renter
 	RenterUploadReady struct {
 		// Ready indicates whether of not the renter is ready to successfully
@@ -202,13 +198,6 @@
 		// Erasure Coding information
 		DataPieces   int `json:"datapieces"`
 		ParityPieces int `json:"paritypieces"`
-=======
-	// RenterUploadedBackup describes an uploaded backup.
-	RenterUploadedBackup struct {
-		Name         string          `json:"name"`
-		CreationDate types.Timestamp `json:"creationdate"`
-		Size         uint64          `json:"size"`
->>>>>>> a5c40e08
 	}
 
 	// DownloadInfo contains all client-facing information of a file.
@@ -636,53 +625,28 @@
 		}
 	}
 
-<<<<<<< HEAD
-	// Get active contracts
-	activeContracts, inactiveContracts, contracts := api.parseRenterContracts(inactive)
-
-	// Get expired contracts
-	expiredContracts := []RenterContract{}
-	if expired || inactive {
-		var iac []RenterContract
-		iac, expiredContracts = api.parseRenterOldContracts(inactive, expired)
-		inactiveContracts = append(inactiveContracts, iac...)
-	}
-
-=======
 	// Get active, renewed, inactive, expired contracts. Contracts are for
 	// grabbed for compatibility
 	contracts, inactiveContracts, activeContracts, renewedContracts, disabledContracts, expiredContracts := api.parseRenterContracts(disabled, inactive, expired)
 
 	// Get recoverable contracts
->>>>>>> a5c40e08
 	var recoverableContracts []modules.RecoverableContract
 	if recoverable {
 		recoverableContracts = api.renter.RecoverableContracts()
 	}
 
 	WriteJSON(w, RenterContracts{
-<<<<<<< HEAD
-		Contracts:            contracts,
-		ActiveContracts:      activeContracts,
-		InactiveContracts:    inactiveContracts,
-=======
 		Contracts:         contracts,
 		InactiveContracts: inactiveContracts,
 
 		ActiveContracts:      activeContracts,
 		RenewedContracts:     renewedContracts,
 		DisabledContracts:    disabledContracts,
->>>>>>> a5c40e08
 		ExpiredContracts:     expiredContracts,
 		RecoverableContracts: recoverableContracts,
 	})
 }
 
-<<<<<<< HEAD
-// parseRenterContracts pulls out the active and inactive contracts from the
-// Renter's Contracts(), contracts are returned for compatibility
-func (api *API) parseRenterContracts(inactive bool) (activeContracts, inactiveContracts, contracts []RenterContract) {
-=======
 // parseRenterContracts pulls out the active, renewed, inactive, and expired
 // contracts from the Renter's Contracts() and OldContracts(). For compatibility
 // contracts are returned
@@ -690,7 +654,6 @@
 	// Build activeContracts,nonActiveContracts, and contracts
 	var nonActiveContracts []RenterContract
 	activeHosts := make(map[string]struct{})
->>>>>>> a5c40e08
 	for _, c := range api.renter.Contracts() {
 		var size uint64
 		if len(c.Transaction.FileContractRevisions) != 0 {
@@ -733,21 +696,7 @@
 		}
 		contracts = append(contracts, contract)
 	}
-	return
-}
-
-<<<<<<< HEAD
-// parseRenterOldContracts pulls out the inactive and expired contracts from the
-// Renter's OldContracts()
-func (api *API) parseRenterOldContracts(inactive, expired bool) (inactiveContracts, expiredContracts []RenterContract) {
-	// Get current block height for reference
-	blockHeight := api.cs.Height()
-
-	for _, c := range api.renter.OldContracts() {
-		var size uint64
-		if len(c.Transaction.FileContractRevisions) != 0 {
-			size = c.Transaction.FileContractRevisions[0].NewFileSize
-=======
+
 	// From nonActiveContracts build renewedContracts, disabledContracts, and
 	// inactiveContracts
 	for _, contract := range nonActiveContracts {
@@ -760,18 +709,9 @@
 		}
 		if disabled {
 			disabledContracts = append(disabledContracts, contract)
->>>>>>> a5c40e08
-		}
-
-<<<<<<< HEAD
-		// Fetch host address
-		var netAddress modules.NetAddress
-		hdbe, exists := api.renter.Host(c.HostPublicKey)
-		if exists {
-			netAddress = hdbe.NetAddress
-		}
-
-=======
+		}
+	}
+
 	// Get current block height for reference
 	blockHeight := api.cs.Height()
 	for _, c := range api.renter.OldContracts() {
@@ -787,7 +727,6 @@
 			netAddress = hdbe.NetAddress
 		}
 
->>>>>>> a5c40e08
 		contract := RenterContract{
 			DownloadSpending:          c.DownloadSpending,
 			EndHeight:                 c.EndHeight,
@@ -807,13 +746,6 @@
 			TotalCost:                 c.TotalCost,
 			UploadSpending:            c.UploadSpending,
 		}
-<<<<<<< HEAD
-		if expired && c.EndHeight < blockHeight {
-			expiredContracts = append(expiredContracts, contract)
-		} else if inactive && c.EndHeight >= blockHeight {
-			inactiveContracts = append(inactiveContracts, contract)
-		}
-=======
 		// Contract is expired if the endheight is less than the current
 		// blockheight. Gather expired contracts if expired is set to true
 		if expired && c.EndHeight < blockHeight {
@@ -836,7 +768,6 @@
 		if disabled && !ok && c.EndHeight >= blockHeight {
 			disabledContracts = append(disabledContracts, contract)
 		}
->>>>>>> a5c40e08
 	}
 	return
 }
@@ -1282,12 +1213,13 @@
 			return
 		}
 	}
+	contractsNeeded := dataPieces + parityPieces
 
 	// Get contracts - compare against data and parity pieces
-	activeContracts, _, _ := api.parseRenterContracts(false)
+	_, _, activeContracts, _, _, _ := api.parseRenterContracts(false, false, false)
 	WriteJSON(w, RenterUploadReady{
-		Ready:              len(activeContracts) >= dataPieces+parityPieces,
-		ContractsNeeded:    dataPieces + parityPieces,
+		Ready:              len(activeContracts) >= contractsNeeded,
+		ContractsNeeded:    contractsNeeded,
 		NumActiveContracts: len(activeContracts),
 		DataPieces:         dataPieces,
 		ParityPieces:       parityPieces,
