--- conflicted
+++ resolved
@@ -1930,7 +1930,6 @@
 		}
 	}
 
-<<<<<<< HEAD
 	// Depending on the content type, figure out the filename and where the file
 	// data is located
 	var reader io.Reader
@@ -1957,13 +1956,6 @@
 	// disposition field.
 	if filename == "" {
 		_, params, err := mime.ParseMediaType(req.Header.Get("Content-Disposition"))
-=======
-	// If there is no filename provided as a query param, check the content
-	// disposition field.
-	if filename == "" {
-		header := w.Header()
-		_, params, err := mime.ParseMediaType(header.Get("Content-Disposition"))
->>>>>>> 5d7a117f
 		// Ignore any errors.
 		if err == nil {
 			filename = params[filename]
@@ -1974,10 +1966,7 @@
 		return
 	}
 
-<<<<<<< HEAD
 	// Call the renter to upload the file and create a skylink.
-=======
->>>>>>> 5d7a117f
 	lfm := modules.SkyfileMetadata{
 		Filename: filename,
 		Mode:     mode,
