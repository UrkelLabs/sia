package types

// filecontracts.go contains the basic structs and helper functions for file
// contracts.

import (
	"errors"

	"gitlab.com/NebulousLabs/Sia/crypto"
	"gitlab.com/NebulousLabs/errors"
)

var (
	// ProofMissed indicates that a StorageProof was missed, which means that
	// no valid proof was submitted within the proof window.
	ProofMissed ProofStatus = false
	// ProofValid indicates that a valid StorageProof was submitted within the
	// proof window.
	ProofValid ProofStatus = true
<<<<<<< HEAD

	// ErrRevisionCostTooHigh indicates that a new revision can't be created
	// because the cost is higher than the available funds.
	ErrRevisionCostTooHigh = errors.New("Can't create new revision with this cost. Not enough funds remaining to cover it")

	// ErrRevisionCollateralTooLow indicates that a new revision can't be created
	// because the available collateral is too low.
	ErrRevisionCollateralTooLow = errors.New("Can't create new revision with this collateral. Not enough funds remaining to cover it")
=======
	// ErrMissingVoidOutput is the error returned when the void output of a
	// contract or revision is accessed that no longer has one.
	ErrMissingVoidOutput = errors.New("void output is missing")
>>>>>>> c2a4d838
)

type (
	// A FileContract is a public record of a storage agreement between a "host"
	// and a "renter." It mandates that a host must submit a storage proof to the
	// network, proving that they still possess the file they have agreed to
	// store.
	//
	// The party must submit the storage proof in a block that is between
	// 'WindowStart' and 'WindowEnd'. Upon submitting the proof, the outputs
	// for 'ValidProofOutputs' are created. If the party does not submit a
	// storage proof by 'WindowEnd', then the outputs for 'MissedProofOutputs'
	// are created instead. The sum of 'MissedProofOutputs' and the sum of
	// 'ValidProofOutputs' must equal 'Payout' minus the siafund fee. This fee
	// is sent to the siafund pool, which is a set of siacoins only spendable
	// by siafund owners.
	//
	// Under normal circumstances, the payout will be funded by both the host and
	// the renter, which gives the host incentive not to lose the file. The
	// 'ValidProofUnlockHash' will typically be spendable by host, and the
	// 'MissedProofUnlockHash' will either by spendable by the renter or by
	// nobody (the ZeroUnlockHash).
	//
	// A contract can be terminated early by submitting a FileContractTermination
	// whose UnlockConditions hash to 'TerminationHash'.
	FileContract struct {
		FileSize           uint64          `json:"filesize"`
		FileMerkleRoot     crypto.Hash     `json:"filemerkleroot"`
		WindowStart        BlockHeight     `json:"windowstart"`
		WindowEnd          BlockHeight     `json:"windowend"`
		Payout             Currency        `json:"payout"`
		ValidProofOutputs  []SiacoinOutput `json:"validproofoutputs"`
		MissedProofOutputs []SiacoinOutput `json:"missedproofoutputs"`
		UnlockHash         UnlockHash      `json:"unlockhash"`
		RevisionNumber     uint64          `json:"revisionnumber"`
	}

	// A FileContractRevision revises an existing file contract. The ParentID
	// points to the file contract that is being revised. The UnlockConditions
	// are the conditions under which the revision is valid, and must match the
	// UnlockHash of the parent file contract. The Payout of the file contract
	// cannot be changed, but all other fields are allowed to be changed. The
	// sum of the outputs must match the original payout (taking into account
	// the fee for the proof payouts.) A revision number is included. When
	// getting accepted, the revision number of the revision must be higher
	// than any previously seen revision number for that file contract.
	//
	// FileContractRevisions enable trust-free modifications to existing file
	// contracts.
	FileContractRevision struct {
		ParentID          FileContractID   `json:"parentid"`
		UnlockConditions  UnlockConditions `json:"unlockconditions"`
		NewRevisionNumber uint64           `json:"newrevisionnumber"`

		NewFileSize           uint64          `json:"newfilesize"`
		NewFileMerkleRoot     crypto.Hash     `json:"newfilemerkleroot"`
		NewWindowStart        BlockHeight     `json:"newwindowstart"`
		NewWindowEnd          BlockHeight     `json:"newwindowend"`
		NewValidProofOutputs  []SiacoinOutput `json:"newvalidproofoutputs"`
		NewMissedProofOutputs []SiacoinOutput `json:"newmissedproofoutputs"`
		NewUnlockHash         UnlockHash      `json:"newunlockhash"`
	}

	// A StorageProof fulfills a FileContract. The proof contains a specific
	// segment of the file, along with a set of hashes from the file's Merkle
	// tree. In combination, these can be used to prove that the segment came
	// from the file. To prevent abuse, the segment must be chosen randomly, so
	// the ID of block 'WindowStart' - 1 is used as a seed value; see
	// StorageProofSegment for the exact implementation.
	//
	// A transaction with a StorageProof cannot have any SiacoinOutputs,
	// SiafundOutputs, or FileContracts. This is because a mundane reorg can
	// invalidate the proof, and with it the rest of the transaction.
	StorageProof struct {
		ParentID FileContractID           `json:"parentid"`
		Segment  [crypto.SegmentSize]byte `json:"segment"`
		HashSet  []crypto.Hash            `json:"hashset"`
	}

	// ProofStatus indicates whether a StorageProof was valid (true) or missed (false).
	ProofStatus bool
)

// ID returns the contract's ID.
func (fcr FileContractRevision) ID() FileContractID {
	return fcr.ParentID
}

// HostPublicKey returns the public key of the contract's host. This method
// will panic if called on an incomplete revision.
func (fcr FileContractRevision) HostPublicKey() SiaPublicKey {
	return fcr.UnlockConditions.PublicKeys[1]
}

<<<<<<< HEAD
// PaymentRevision returns a copy of the revision with incremented revision
// number where the given amount has moved from renter to the host.
func (fcr FileContractRevision) PaymentRevision(amount Currency) (FileContractRevision, error) {
	rev := fcr

	// need to manually copy slice memory
	rev.NewValidProofOutputs = make([]SiacoinOutput, 2)
	rev.NewMissedProofOutputs = make([]SiacoinOutput, 3)
	copy(rev.NewValidProofOutputs, fcr.NewValidProofOutputs)
	copy(rev.NewMissedProofOutputs, fcr.NewMissedProofOutputs)

	// Check that there are enough funds to pay this cost.
	if fcr.NewValidProofOutputs[0].Value.Cmp(amount) < 0 {
		return FileContractRevision{}, errors.AddContext(ErrRevisionCostTooHigh, "valid proof output smaller than cost")
	}
	if fcr.NewMissedProofOutputs[0].Value.Cmp(amount) < 0 {
		return FileContractRevision{}, errors.AddContext(ErrRevisionCostTooHigh, "missed proof output smaller than cost")
	}

	// move valid payout from renter to host
	rev.NewValidProofOutputs[0].Value = fcr.NewValidProofOutputs[0].Value.Sub(amount)
	rev.NewValidProofOutputs[1].Value = fcr.NewValidProofOutputs[1].Value.Add(amount)

	// move missed payout from renter to void
	rev.NewMissedProofOutputs[0].Value = fcr.NewMissedProofOutputs[0].Value.Sub(amount)
	rev.NewMissedProofOutputs[2].Value = fcr.NewMissedProofOutputs[2].Value.Add(amount)

	// increment revision number
	rev.NewRevisionNumber++

	return rev, nil
}

// RenterFunds returns the amount of funds in the contract's renter payout.
// This method will panic on an incomplete revision.
func (fcr FileContractRevision) RenterFunds() Currency {
	return fcr.NewValidProofOutputs[0].Value
}

=======
>>>>>>> c2a4d838
// EndHeight returns the height at which the host is no longer obligated to
// store the contract data.
func (fcr FileContractRevision) EndHeight() BlockHeight {
	return fcr.NewWindowStart
}

// SetValidRenterPayout sets the value of the renter's valid proof output.
func (fc FileContract) SetValidRenterPayout(value Currency) {
	fc.ValidProofOutputs[0].Value = value
}

// SetValidHostPayout sets the value of the host's valid proof output.
func (fc FileContract) SetValidHostPayout(value Currency) {
	fc.ValidProofOutputs[1].Value = value
}

// SetMissedRenterPayout sets the value of the renter's missed proof output.
func (fc FileContract) SetMissedRenterPayout(value Currency) {
	fc.MissedProofOutputs[0].Value = value
}

// SetMissedHostPayout sets the value of the host's missed proof output.
func (fc FileContract) SetMissedHostPayout(value Currency) {
	fc.MissedProofOutputs[1].Value = value
}

// SetMissedVoidPayout sets the value of the void's missed proof output.
func (fc FileContract) SetMissedVoidPayout(value Currency) error {
	if len(fc.MissedProofOutputs) <= 2 {
		return ErrMissingVoidOutput
	}
	fc.MissedProofOutputs[2].Value = value
	return nil
}

// ValidRenterOutput gets the renter's valid proof output.
func (fc FileContract) ValidRenterOutput() SiacoinOutput {
	return fc.ValidProofOutputs[0]
}

// ValidRenterPayout gets the value of the renter's valid proof output.
func (fc FileContract) ValidRenterPayout() Currency {
	return fc.ValidRenterOutput().Value
}

// ValidHostOutput sets gets host's missed proof output.
func (fc FileContract) ValidHostOutput() SiacoinOutput {
	return fc.ValidProofOutputs[1]
}

// ValidHostPayout gets the value of the host's valid proof output.
func (fc FileContract) ValidHostPayout() Currency {
	return fc.ValidHostOutput().Value
}

// MissedRenterOutput gets the renter's missed proof output.
func (fc FileContract) MissedRenterOutput() SiacoinOutput {
	return fc.MissedProofOutputs[0]
}

// MissedHostOutput gets the host's missed proof output.
func (fc FileContract) MissedHostOutput() SiacoinOutput {
	return fc.MissedProofOutputs[1]
}

// MissedVoidOutput gets the void's missed proof output.
func (fc FileContract) MissedVoidOutput() (SiacoinOutput, error) {
	if len(fc.MissedProofOutputs) <= 2 {
		return SiacoinOutput{}, ErrMissingVoidOutput
	}
	return fc.MissedProofOutputs[2], nil
}

// SetValidRenterPayout sets the renter's valid proof output.
func (fcr FileContractRevision) SetValidRenterPayout(value Currency) {
	fcr.NewValidProofOutputs[0].Value = value
}

// SetValidHostPayout sets the host's valid proof output.
func (fcr FileContractRevision) SetValidHostPayout(value Currency) {
	fcr.NewValidProofOutputs[1].Value = value
}

// SetMissedRenterPayout sets the renter's missed proof output.
func (fcr FileContractRevision) SetMissedRenterPayout(value Currency) {
	fcr.NewMissedProofOutputs[0].Value = value
}

// SetMissedHostPayout sets the host's missed proof output.
func (fcr FileContractRevision) SetMissedHostPayout(value Currency) {
	fcr.NewMissedProofOutputs[1].Value = value
}

// SetMissedVoidPayout sets the void's missed proof output.
func (fcr FileContractRevision) SetMissedVoidPayout(value Currency) error {
	if len(fcr.NewMissedProofOutputs) <= 2 {
		return ErrMissingVoidOutput
	}
	fcr.NewMissedProofOutputs[2].Value = value
	return nil
}

// ValidRenterOutput gets the renter's valid proof output.
func (fcr FileContractRevision) ValidRenterOutput() SiacoinOutput {
	return fcr.NewValidProofOutputs[0]
}

// ValidRenterPayout gets the value of the renter's valid proof output.
func (fcr FileContractRevision) ValidRenterPayout() Currency {
	return fcr.ValidRenterOutput().Value
}

// ValidHostOutput sets gets host's missed proof output.
func (fcr FileContractRevision) ValidHostOutput() SiacoinOutput {
	return fcr.NewValidProofOutputs[1]
}

// ValidHostPayout gets the value of the host's valid proof output.
func (fcr FileContractRevision) ValidHostPayout() Currency {
	return fcr.ValidHostOutput().Value
}

// MissedRenterOutput gets the renter's missed proof output.
func (fcr FileContractRevision) MissedRenterOutput() SiacoinOutput {
	return fcr.NewMissedProofOutputs[0]
}

// MissedHostOutput gets the host's missed proof output.
func (fcr FileContractRevision) MissedHostOutput() SiacoinOutput {
	return fcr.NewMissedProofOutputs[1]
}

// MissedVoidOutput gets the void's missed proof output.
func (fcr FileContractRevision) MissedVoidOutput() (SiacoinOutput, error) {
	if len(fcr.NewMissedProofOutputs) <= 2 {
		return SiacoinOutput{}, ErrMissingVoidOutput
	}
	return fcr.NewMissedProofOutputs[2], nil
}

// StorageProofOutputID returns the ID of an output created by a file
// contract, given the status of the storage proof. The ID is calculating by
// hashing the concatenation of the StorageProofOutput Specifier, the ID of
// the file contract that the proof is for, a boolean indicating whether the
// proof was valid (true) or missed (false), and the index of the output
// within the file contract.
func (fcid FileContractID) StorageProofOutputID(proofStatus ProofStatus, i uint64) SiacoinOutputID {
	return SiacoinOutputID(crypto.HashAll(
		SpecifierStorageProofOutput,
		fcid,
		proofStatus,
		i,
	))
}

// PostTax returns the amount of currency remaining in a file contract payout
// after tax.
func PostTax(height BlockHeight, payout Currency) Currency {
	return payout.Sub(Tax(height, payout))
}

// Tax returns the amount of Currency that will be taxed from fc.
func Tax(height BlockHeight, payout Currency) Currency {
	// COMPATv0.4.0 - until the first 20,000 blocks have been archived, they
	// will need to be handled in a special way.
	if height < TaxHardforkHeight {
		return payout.MulFloat(0.039).RoundDown(SiafundCount)
	}
	return payout.MulTax().RoundDown(SiafundCount)
}<|MERGE_RESOLUTION|>--- conflicted
+++ resolved
@@ -4,8 +4,6 @@
 // contracts.
 
 import (
-	"errors"
-
 	"gitlab.com/NebulousLabs/Sia/crypto"
 	"gitlab.com/NebulousLabs/errors"
 )
@@ -17,7 +15,6 @@
 	// ProofValid indicates that a valid StorageProof was submitted within the
 	// proof window.
 	ProofValid ProofStatus = true
-<<<<<<< HEAD
 
 	// ErrRevisionCostTooHigh indicates that a new revision can't be created
 	// because the cost is higher than the available funds.
@@ -26,11 +23,10 @@
 	// ErrRevisionCollateralTooLow indicates that a new revision can't be created
 	// because the available collateral is too low.
 	ErrRevisionCollateralTooLow = errors.New("Can't create new revision with this collateral. Not enough funds remaining to cover it")
-=======
+
 	// ErrMissingVoidOutput is the error returned when the void output of a
 	// contract or revision is accessed that no longer has one.
 	ErrMissingVoidOutput = errors.New("void output is missing")
->>>>>>> c2a4d838
 )
 
 type (
@@ -125,7 +121,6 @@
 	return fcr.UnlockConditions.PublicKeys[1]
 }
 
-<<<<<<< HEAD
 // PaymentRevision returns a copy of the revision with incremented revision
 // number where the given amount has moved from renter to the host.
 func (fcr FileContractRevision) PaymentRevision(amount Currency) (FileContractRevision, error) {
@@ -138,20 +133,27 @@
 	copy(rev.NewMissedProofOutputs, fcr.NewMissedProofOutputs)
 
 	// Check that there are enough funds to pay this cost.
-	if fcr.NewValidProofOutputs[0].Value.Cmp(amount) < 0 {
+	if fcr.ValidRenterPayout().Cmp(amount) < 0 {
 		return FileContractRevision{}, errors.AddContext(ErrRevisionCostTooHigh, "valid proof output smaller than cost")
 	}
-	if fcr.NewMissedProofOutputs[0].Value.Cmp(amount) < 0 {
+	if fcr.MissedRenterOutput().Value.Cmp(amount) < 0 {
 		return FileContractRevision{}, errors.AddContext(ErrRevisionCostTooHigh, "missed proof output smaller than cost")
 	}
 
 	// move valid payout from renter to host
-	rev.NewValidProofOutputs[0].Value = fcr.NewValidProofOutputs[0].Value.Sub(amount)
-	rev.NewValidProofOutputs[1].Value = fcr.NewValidProofOutputs[1].Value.Add(amount)
+	rev.SetValidRenterPayout(fcr.ValidRenterPayout().Sub(amount))
+	rev.SetValidHostPayout(fcr.ValidHostPayout().Add(amount))
 
 	// move missed payout from renter to void
-	rev.NewMissedProofOutputs[0].Value = fcr.NewMissedProofOutputs[0].Value.Sub(amount)
-	rev.NewMissedProofOutputs[2].Value = fcr.NewMissedProofOutputs[2].Value.Add(amount)
+	rev.SetMissedRenterPayout(fcr.MissedRenterOutput().Value.Sub(amount))
+	voidOutput, err := fcr.MissedVoidOutput()
+	if err != nil {
+		return FileContractRevision{}, errors.AddContext(err, "failed to get missed void output")
+	}
+	err = rev.SetMissedVoidPayout(voidOutput.Value.Add(amount))
+	if err != nil {
+		return FileContractRevision{}, errors.AddContext(err, "failed to set missed void output")
+	}
 
 	// increment revision number
 	rev.NewRevisionNumber++
@@ -159,14 +161,6 @@
 	return rev, nil
 }
 
-// RenterFunds returns the amount of funds in the contract's renter payout.
-// This method will panic on an incomplete revision.
-func (fcr FileContractRevision) RenterFunds() Currency {
-	return fcr.NewValidProofOutputs[0].Value
-}
-
-=======
->>>>>>> c2a4d838
 // EndHeight returns the height at which the host is no longer obligated to
 // store the contract data.
 func (fcr FileContractRevision) EndHeight() BlockHeight {
