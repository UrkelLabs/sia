--- conflicted
+++ resolved
@@ -15,12 +15,9 @@
 **Key Updates**
  - Wallet can generate an address before it finishes scanning the blockchain
  - FUSE folders can now be mounted with 'AllowOther' as an option
-<<<<<<< HEAD
+ - Smarter fund allocation when initially forming contracts
  - When repairing files from disk, an integrity check is performed to ensure
    that corrupted / altered data is not used to perform repairs
-=======
- - Smarter fund allocation when initially forming contracts
->>>>>>> 60e06502
 
 **Bugs Fixed**
  - Repair operations would sometimes perform useless and redundant repairs
